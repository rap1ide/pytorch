--- conflicted
+++ resolved
@@ -17,6 +17,10 @@
   return torch::special_gammaln(self);
 }
 
+inline Tensor& gammaln_out(Tensor& result, const Tensor& self) {
+  return torch::special_gammaln_out(result, self);
+}
+
 /// Computes entropy of input, elementwise
 /// See https://pytorch.org/docs/master/special.html#torch.special.entr.
 ///
@@ -27,6 +31,10 @@
 /// ```
 inline Tensor entr(const Tensor& self) {
   return torch::special_entr(self);
+}
+
+inline Tensor& entr_out(Tensor& result, const Tensor& self) {
+  return torch::special_entr_out(result, self);
 }
 
 /// Computes the error function
@@ -41,6 +49,10 @@
   return torch::special_erf(self);
 }
 
+inline Tensor& erf_out(Tensor& result, const Tensor& self) {
+  return torch::special_erf_out(result, self);
+}
+
 /// Computes the complementary error function
 /// See https://pytorch.org/docs/master/special.html#torch.special.erfc.
 ///
@@ -51,6 +63,10 @@
 /// ```
 inline Tensor erfc(const Tensor& self) {
   return torch::special_erfc(self);
+}
+
+inline Tensor& erfc_out(Tensor& result, const Tensor& self) {
+  return torch::special_erfc_out(result, self);
 }
 
 /// Computes the inverse error function
@@ -65,6 +81,42 @@
   return torch::special_erfinv(self);
 }
 
+inline Tensor& erfinv_out(Tensor& result, const Tensor& self) {
+  return torch::special_erfinv_out(result, self);
+}
+
+/// Computes the logit of input, elementwise.
+/// See https://pytorch.org/docs/master/special.html#torch.special.logit.
+///
+/// Example:
+/// ```
+/// auto t = torch::randn(128, dtype=kDouble);
+/// torch::special::logit(t);
+/// ```
+inline Tensor logit(const Tensor& self) {
+  return torch::special_logit(self);
+}
+
+inline Tensor& logit_out(Tensor& result, const Tensor& self) {
+  return torch::special_logit_out(result, self);
+}
+
+/// Computes the expit (also known as the logistic sigmoid function) of input, elementwise
+/// See https://pytorch.org/docs/master/special.html#torch.special.expit.
+///
+/// Example:
+/// ```
+/// auto t = torch::randn(128, dtype=kDouble);
+/// torch::special::expit(t);
+/// ```
+inline Tensor expit(const Tensor& self) {
+  return torch::special_expit(self);
+}
+
+inline Tensor& expit_out(Tensor& result, const Tensor& self) {
+  return torch::special_expit_out(result, self);
+}
+
 /// Computes the base two exponential function of :attr:`input`, elementwise
 /// See https://pytorch.org/docs/master/special.html#torch.special.exp2.
 ///
@@ -75,6 +127,10 @@
 /// ```
 inline Tensor exp2(const Tensor& self) {
   return torch::special_exp2(self);
+}
+
+inline Tensor& exp2_out(Tensor& result, const Tensor& self) {
+  return torch::special_exp2_out(result, self);
 }
 
 /// Computes the exponential of the elements minus 1, elementwise
@@ -89,8 +145,6 @@
   return torch::special_expm1(self);
 }
 
-<<<<<<< HEAD
-=======
 inline Tensor& expm1_out(Tensor& result, const Tensor& self) {
   return torch::special_expm1_out(result, self);
 }
@@ -111,5 +165,4 @@
   return torch::special_i0e(self);
 }
 
->>>>>>> 98933866
 }} // torch::special