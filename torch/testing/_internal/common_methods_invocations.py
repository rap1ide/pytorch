from functools import reduce, wraps, partial
from itertools import product
from operator import mul
import collections
import operator
import random

import torch
import numpy as np
from torch._six import inf
from torch.autograd import Variable
import collections.abc

from typing import List, Sequence, Tuple, Dict, Any, Union

from torch.testing import \
    (make_non_contiguous, floating_types, floating_types_and,
     floating_and_complex_types, floating_and_complex_types_and,
     all_types_and_complex_and, all_types_and, all_types_and_complex,
     integral_types_and, all_types)
from .._core import _dispatch_dtypes
from torch.testing._internal.common_device_type import \
    (skipIf, skipMeta, skipCUDAIfNoMagma, skipCUDAIfNoMagmaAndNoCusolver, skipCUDAIfNoCusolver,
     skipCPUIfNoLapack, skipCPUIfNoMkl,
     skipCUDAIfRocm, expectedAlertNondeterministic, precisionOverride,)
from torch.testing._internal.common_cuda import CUDA11OrLater
from torch.testing._internal.common_utils import \
    (is_iterable_of_tensors,
     random_symmetric_matrix, random_symmetric_psd_matrix,
     make_fullrank_matrices_with_distinct_singular_values,
     random_symmetric_pd_matrix, make_symmetric_matrices,
     make_symmetric_pd_matrices,
     random_fullrank_matrix_distinct_singular_value, set_rng_seed, SEED,
     TEST_WITH_ROCM, IS_WINDOWS, IS_MACOS, make_tensor, TEST_SCIPY,
     torch_to_numpy_dtype_dict, slowTest, TEST_WITH_ASAN, _wrap_warn_once)

from distutils.version import LooseVersion

if TEST_SCIPY:
    import scipy.special


class DecorateInfo(object):
    """Describes which test, or type of tests, should be wrapped in the given
       decorators when testing an operator. Any test that matches all provided
       arguments will be decorated. The decorators will only be applied if the
       active_if argument is True."""

    __slots__ = ['decorators', 'cls_name', 'test_name', 'device_type', 'dtypes', 'active_if']

    def __init__(self, decorators, cls_name=None, test_name=None, *,
                 device_type=None, dtypes=None, active_if=True):
        self.decorators = list(decorators) if isinstance(decorators, collections.abc.Sequence) else [decorators]
        self.cls_name = cls_name
        self.test_name = test_name
        self.device_type = device_type
        self.dtypes = dtypes
        self.active_if = active_if

    def is_active(self, cls_name, test_name, device_type, dtype):
        return (
            self.active_if and
            (self.cls_name is None or self.cls_name == cls_name) and
            (self.test_name is None or self.test_name == test_name) and
            (self.device_type is None or self.device_type == device_type) and
            (self.dtypes is None or dtype in self.dtypes)
        )


class SkipInfo(DecorateInfo):
    """Describes which test, or type of tests, should be skipped when testing
       an operator. Any test that matches all provided arguments will be skipped.
       The skip will only be checked if the active_if argument is True."""

    def __init__(self, cls_name=None, test_name=None, *,
                 device_type=None, dtypes=None, active_if=True):
        super().__init__(decorators=skipIf(True, "Skipped!"), cls_name=cls_name,
                         test_name=test_name, device_type=device_type, dtypes=dtypes,
                         active_if=active_if)

class SampleInput(object):
    """Represents sample inputs to a function."""

    __slots__ = ['input', 'args', 'kwargs', 'output_process_fn_grad']

    def __init__(self, input, *, args=tuple(), kwargs=None, output_process_fn_grad=None):
        # input is the first input to the op and must be either a Tensor or TensorList (Sequence[Tensor]).
        # This follows the typical pattern where for Tensor inputs op(t, ...) = t.op(...).
        # op with TensorList inputs do not support method or inplace variants.
        assert isinstance(input, torch.Tensor) or is_iterable_of_tensors(input)
        self.input: Union[torch.Tensor, Sequence[torch.Tensor]] = input
        self.args = args
        self.kwargs = kwargs if kwargs is not None else {}
        self.output_process_fn_grad = output_process_fn_grad

    def __repr__(self):
        arguments = [
            'input=Tensor' if isinstance(self.input, torch.Tensor) else f'input=TensorList[{len(self.input)}]',
            f'args={self.args}' if len(self.args) > 0 else None,
            f'kwargs={self.kwargs}' if len(self.kwargs) > 0 else None,
            (f'output_process_fn_grad={self.output_process_fn_grad}'
             if self.output_process_fn_grad is not None else None)]

        return f'SampleInput({", ".join(a for a in arguments if a is not None)})'

class AliasInfo(object):
    """Class holds alias information. For example, torch.abs ->
    torch.absolute, torch.Tensor.absolute, torch.Tensor.absolute_
    """

    def __init__(self, alias_name):
        self.name = alias_name
        self.op = _getattr_qual(torch, alias_name)
        self.method_variant = getattr(torch.Tensor, alias_name, None)
        self.inplace_variant = getattr(torch.Tensor, alias_name + "_", None)

    def __call__(self, *args, **kwargs):
        return self.op(*args, **kwargs)


_NOTHING = object()  # Unique value to distinguish default from anything else


# Extension of getattr to support qualified names
# e.g. _getattr_qual(torch, 'linalg.norm') -> torch.linalg.norm
def _getattr_qual(obj, name, default=_NOTHING):
    try:
        for path in name.split('.'):
            obj = getattr(obj, path)
        return obj
    except AttributeError:
        if default is not _NOTHING:
            return default
        else:
            raise


# Classes and methods for the operator database
class OpInfo(object):
    """Operator information and helper functions for acquiring it."""

    def __init__(self,
                 name,  # the string name of the function
                 *,
                 op=None,  # the function variant of the operation, populated as torch.<name> if None
                 dtypes=floating_types(),  # dtypes this function is expected to work with
                 dtypesIfCPU=None,  # dtypes this function is expected to work with on CPU
                 dtypesIfCUDA=None,  # dtypes this function is expected to work with on CUDA
                 dtypesIfROCM=None,  # dtypes this function is expected to work with on ROCM
                 default_test_dtypes=None,  # dtypes to test with by default. Gets intersected
                                            # with the dtypes support on the tested device
                 assert_autodiffed=False,  # if a op's aten::node is expected to be symbolically autodiffed
                 autodiff_nonfusible_nodes=None,  # a list of strings with node names that are expected to be in a
                                                  # DifferentiableGraph when autodiffed. Ex: ['aten::add', 'aten::mm'],
                                                  # default is populated to be ['aten::(name of Python operator)']
                 autodiff_fusible_nodes=None,  # a list of strings with node names that are expected to be in FusionGroups
                                               # inside of DifferentiableGraphs when this operation is autodiffed.
                                               # Ex: ['aten::add', 'aten::mm'], defaults to an empty list
                                               # Note: currently no ops use fusible nodes
                 supports_out=True,  # whether the op supports the out kwarg
                 skips=tuple(),  # information about which tests to skip
                 decorators=None,  # decorators to apply to generated tests
                 safe_casts_outputs=False,  # whether op allows safe casting when writing to out arguments
                 sample_inputs_func=None,  # function to generate sample inputs
                 aten_name=None,  # name of the corresponding aten:: operator
                 aliases=None,  # iterable of aliases, e.g. ("absolute",) for torch.abs
                 variant_test_name='',  # additional string to include in the test name
                 supports_autograd=True,  # support for autograd
                 supports_inplace_autograd=None,  # whether the operation supports inplace autograd
                                                  # defaults to supports_autograd's value
                 supports_complex_autograd=None,  # whether the operation supports complex autograd
                                                  # defaults to supports_autograd's value
                 supports_sparse=False,  # whether the op supports sparse inputs
                 gradcheck_wrapper=lambda op, *args, **kwargs: op(*args, **kwargs),  # wrapper function for gradcheck
                 check_batched_grad=True,  # check batched grad when doing gradcheck
                 check_batched_gradgrad=True,  # check batched grad grad when doing gradgradcheck
                 ):

        # Validates the dtypes are generated from the dispatch-related functions
        for dtype_list in (dtypes, dtypesIfCPU, dtypesIfCUDA, dtypesIfROCM):
            assert isinstance(dtype_list, (_dispatch_dtypes, type(None)))

        self.name = name
        self.aten_name = aten_name if aten_name is not None else name
        self.variant_test_name = variant_test_name

        self.dtypes = set(dtypes)
        self.dtypesIfCPU = set(dtypesIfCPU) if dtypesIfCPU is not None else self.dtypes
        self.dtypesIfCUDA = set(dtypesIfCUDA) if dtypesIfCUDA is not None else self.dtypes
        self.dtypesIfROCM = set(dtypesIfROCM) if dtypesIfROCM is not None else self.dtypes
        self._default_test_dtypes = set(default_test_dtypes) if default_test_dtypes is not None else None

        # NOTE: if the op is unspecified it is assumed to be under the torch namespace
        self.op = op if op else _getattr_qual(torch, self.name)
        self.method_variant = getattr(torch.Tensor, name, None)
        inplace_name = name + "_"
        self.inplace_variant = getattr(torch.Tensor, inplace_name, None)
        self.operator_variant = getattr(operator, name, None)

        self.supports_out = supports_out
        self.safe_casts_outputs = safe_casts_outputs

        self.skips = skips
        self.decorators = decorators
        self.sample_inputs_func = sample_inputs_func

        self.assert_autodiffed = assert_autodiffed
        self.autodiff_fusible_nodes = autodiff_fusible_nodes if autodiff_fusible_nodes else []
        if autodiff_nonfusible_nodes is None:
            self.autodiff_nonfusible_nodes = ['aten::' + self.name]
        else:
            self.autodiff_nonfusible_nodes = autodiff_nonfusible_nodes

        # autograd support
        self.supports_autograd = supports_autograd
        self.supports_inplace_autograd = supports_inplace_autograd
        if self.supports_inplace_autograd is None:
            self.supports_inplace_autograd = supports_autograd
        self.supports_complex_autograd = supports_complex_autograd
        if self.supports_complex_autograd is None:
            self.supports_complex_autograd = supports_autograd

        self.gradcheck_wrapper = gradcheck_wrapper
        self.check_batched_grad = check_batched_grad
        self.check_batched_gradgrad = check_batched_gradgrad

        self.supports_sparse = supports_sparse

        self.aliases = ()  # type: ignore
        if aliases is not None:
            self.aliases = tuple(AliasInfo(a) for a in aliases)  # type: ignore

    def __call__(self, *args, **kwargs):
        """Calls the function variant of the operator."""
        return self.op(*args, **kwargs)

    def get_op(self):
        """Returns the function variant of the operator, torch.<op_name>."""
        return self.op

    def get_method(self):
        """Returns the method variant of the operator, torch.Tensor.<op_name>.
        Returns None if the operator has no method variant.
        """
        return self.method_variant

    def get_inplace(self):
        """Returns the inplace variant of the operator, torch.Tensor.<op_name>_.
        Returns None if the operator has no inplace variant.
        """
        return self.inplace_variant

    def get_operator_variant(self):
        """Returns operator variant of the operator, e.g. operator.neg
        Returns None if the operator has no operator variant.
        """
        return self.operator_variant

    def sample_inputs(self, device, dtype, requires_grad=False, **kwargs):
        """Returns an iterable of SampleInputs.

        These samples should be sufficient to test the function works correctly
        with autograd, TorchScript, etc.
        """

        # TODO: Remove the try/except once all operators have sample_inputs_func with
        #       **kwargs in their signature.
        try:
            samples = self.sample_inputs_func(self, device, dtype, requires_grad, **kwargs)
        except TypeError:
            samples = self.sample_inputs_func(self, device, dtype, requires_grad)
        return samples

    # Returns True if the test should be skipped and False otherwise
    def should_skip(self, cls_name, test_name, device_type, dtype):
        return any(si.is_active(cls_name, test_name, device_type, dtype)
                   for si in self.skips)

    def supported_dtypes(self, device_type):
        if device_type == 'cpu':
            return self.dtypesIfCPU
        if device_type == 'cuda':
            return self.dtypesIfCUDA
        else:
            return self.dtypes


    def supports_dtype(self, dtype, device_type):
        return dtype in self.supported_dtypes(device_type)

    def default_test_dtypes(self, device_type):
        """Returns the default dtypes used to test this operator on the device.

        Equal to the operator's default_test_dtypes filtered to remove dtypes
        not supported by the device.
        """
        supported = self.supported_dtypes(device_type)
        return (supported if self._default_test_dtypes is None
                else supported.intersection(self._default_test_dtypes))


L = 20
M = 10
S = 5


def sample_inputs_unary(op_info, device, dtype, requires_grad, **kwargs):
    low, high = op_info.domain
    low = low if low is None else low + op_info._domain_eps
    high = high if high is None else high - op_info._domain_eps

    return (SampleInput(make_tensor((L,), device=device, dtype=dtype,
                                    low=low, high=high,
                                    requires_grad=requires_grad)),
            SampleInput(make_tensor((), device=device, dtype=dtype,
                                    low=low, high=high,
                                    requires_grad=requires_grad)))

# Metadata class for unary "universal functions (ufuncs)" that accept a single
# tensor and have common properties like:
class UnaryUfuncInfo(OpInfo):
    """Operator information for 'universal unary functions (unary ufuncs).'
    These are functions of a single tensor with common properties like:
      - they are elementwise functions
      - the input shape is the output shape
      - they typically have method and inplace variants
      - they typically support the out kwarg
      - they typically have NumPy or SciPy references
    See NumPy's universal function documentation
    (https://numpy.org/doc/1.18/reference/ufuncs.html) for more details
    about the concept of ufuncs.
    """

    def __init__(self,
                 name,  # the string name of the function
                 *,
                 ref,  # a reference function
                 dtypes=floating_types(),
                 dtypesIfCPU=floating_and_complex_types_and(torch.bfloat16),
                 dtypesIfCUDA=floating_and_complex_types_and(torch.half),
                 dtypesIfROCM=floating_and_complex_types_and(torch.half),
                 default_test_dtypes=(
                     torch.uint8, torch.long, torch.half, torch.bfloat16,
                     torch.float32, torch.cfloat),  # dtypes which tests check by default
                 domain=(None, None),  # the [low, high) domain of the function
                 handles_large_floats=True,  # whether the op correctly handles large float values (like 1e20)
                 handles_extremals=True,  # whether the op correctly handles extremal values (like inf)
                 handles_complex_extremals=True,  # whether the op correct handles complex extremals (like inf -infj)
                 supports_complex_to_float=False,  # op supports casting from complex input to real output safely eg. angle
                 sample_inputs_func=sample_inputs_unary,
                 sample_kwargs=lambda device, dtype, input: ({}, {}),
                 supports_sparse=False,
                 **kwargs):
        super(UnaryUfuncInfo, self).__init__(name,
                                             dtypes=dtypes,
                                             dtypesIfCPU=dtypesIfCPU,
                                             dtypesIfCUDA=dtypesIfCUDA,
                                             dtypesIfROCM=dtypesIfROCM,
                                             default_test_dtypes=default_test_dtypes,
                                             sample_inputs_func=sample_inputs_func,
                                             supports_sparse=supports_sparse,
                                             **kwargs)
        self.ref = ref
        self.domain = domain
        self.handles_large_floats = handles_large_floats
        self.handles_extremals = handles_extremals
        self.handles_complex_extremals = handles_complex_extremals
        self.supports_complex_to_float = supports_complex_to_float

        # test_unary_ufuncs.py generates its own inputs to test the consistency
        # of the operator on sliced tensors, non-contig tensors, etc.
        # `sample_kwargs` is a utility function to provide kwargs
        # along with those inputs if required (eg. clamp).
        # It should return two dictionaries, first holding kwarg for
        # torch operator and second one for reference NumPy operator.
        self.sample_kwargs = sample_kwargs

        # Epsilon to ensure grad and gradgrad checks don't test values
        #   outside a function's domain.
        self._domain_eps = 1e-5

def sample_inputs_tensor_split(op_info, device, dtype, requires_grad, **kwargs):
    return (SampleInput(make_tensor((S, S, S), device, dtype,
                                    low=None, high=None,
                                    requires_grad=requires_grad),
                        args=(torch.tensor([1, 2, 3]),),),
            SampleInput(make_tensor((S, S, S), device, dtype,
                                    low=None, high=None,
                                    requires_grad=requires_grad),
                        args=(torch.tensor(1),),),
            SampleInput(make_tensor((S, S, S), device, dtype,
                                    low=None, high=None,
                                    requires_grad=requires_grad),
                        args=(torch.tensor([1, 2, 3]),),
                        kwargs=dict(dim=1)),)

def sample_inputs_linalg_det(op_info, device, dtype, requires_grad):
    kw = dict(device=device, dtype=dtype)
    inputs = [
        make_tensor((S, S), **kw),
        make_tensor((1, 1), **kw),  # 1x1
        random_symmetric_matrix(S, **kw),  # symmetric
        random_symmetric_psd_matrix(S, **kw),  # symmetric_psd
        random_symmetric_pd_matrix(S, **kw),  # symmetric_pd

        # dim2_null, rank1 and rank2 are disabled because of
        # https://github.com/pytorch/pytorch/issues/53364
        # we should re-enable them once the issue is solved
        # random_square_matrix_of_rank(S, S - 2, **kw),  # dim2_null
        # random_square_matrix_of_rank(S, 1, **kw),  # rank1
        # random_square_matrix_of_rank(S, 2, **kw),  # rank2

        random_fullrank_matrix_distinct_singular_value(S, **kw),  # distinct_singular_value
        make_tensor((3, 3, S, S), **kw),  # batched
        make_tensor((3, 3, 1, 1), **kw),  # batched_1x1
        random_symmetric_matrix(S, 3, **kw),  # batched_symmetric
        random_symmetric_psd_matrix(S, 3, **kw),  # batched_symmetric_psd
        random_symmetric_pd_matrix(S, 3, **kw),  # batched_symmetric_pd
        random_fullrank_matrix_distinct_singular_value(S, 3, 3, **kw),  # batched_distinct_singular_values
        make_tensor((0, 0), **kw),
        make_tensor((0, S, S), **kw),
    ]
    for t in inputs:
        t.requires_grad = requires_grad
    return [SampleInput(t) for t in inputs]

def sample_inputs_linalg_matrix_power(op_info, device, dtype, requires_grad):
    # (<matrix_size>, (<batch_sizes, ...>))
    test_sizes = [
        (1, ()),
        (2, (0,)),
        (2, (2,)),
    ]

    inputs = []
    for matrix_size, batch_sizes in test_sizes:
        size = batch_sizes + (matrix_size, matrix_size)
        for n in (0, 3, 5):
            t = make_tensor(size, device, dtype, requires_grad=requires_grad)
            inputs.append(SampleInput(t, args=(n,)))
        for n in [-4, -2, -1]:
            t = random_fullrank_matrix_distinct_singular_value(matrix_size, *batch_sizes, device=device, dtype=dtype)
            t.requires_grad = requires_grad
            inputs.append(SampleInput(t, args=(n,)))

    return inputs

def sample_inputs_linalg_multi_dot(op_info, device, dtype, requires_grad):
    # Each test case consists of the sizes in the chain of multiplications
    # e.g. [2, 3, 4, 5] generates matrices (2, 3) @ (3, 4) @ (4, 5)
    test_cases = [
        [1, 2, 1],
        [2, 0, 2],
        [0, 2, 2],
        [2, 2, 2, 2],
        [2, 3, 4, 5],
        [5, 4, 0, 2],
        [2, 4, 3, 5, 3, 2]
    ]

    result = []
    for sizes in test_cases:
        tensors = []
        for size in zip(sizes[:-1], sizes[1:]):
            t = make_tensor(size, device, dtype, requires_grad=requires_grad)
            tensors.append(t)
        result.append(SampleInput(tensors))

    return result

def sample_inputs_linalg_norm(op_info, device, dtype, requires_grad):
    test_sizes = [
        (S,),
        (0,),
        (S, S),
        (0, 0),
        (S, 0),
        (0, S),
        (S, S, S),
        (0, S, S),
        (S, 0, S),
        (0, 0, 0),
    ]

    vector_ords = (None, 0, 0.5, 1, 2, 3.5, inf, -0.5, -1, -2, -3.5, -inf)
    matrix_ords = (None, 'fro', 'nuc', 1, 2, inf, -1, -2, -inf)

    inputs = []

    is_dtype_half = dtype in [torch.float16, torch.bfloat16]

    for test_size in test_sizes:
        is_vector_norm = len(test_size) == 1
        is_matrix_norm = len(test_size) == 2

        for keepdim in [False, True]:
            inputs.append(SampleInput(
                make_tensor(
                    test_size, device, dtype, low=None, high=None,
                    requires_grad=requires_grad),
                kwargs=dict(
                    keepdim=keepdim)))

            if not (is_vector_norm or is_matrix_norm):
                continue

            ords = vector_ords if is_vector_norm else matrix_ords

            for ord in ords:

                inputs.append(SampleInput(
                    make_tensor(
                        test_size, device, dtype,
                        low=None, high=None,
                        requires_grad=requires_grad),
                    args=(ord,),
                    kwargs=dict(
                        keepdim=keepdim)))

                if ord in ['nuc', 'fro']:
                    inputs.append(SampleInput(
                        make_tensor(
                            test_size, device, dtype,
                            low=None, high=None,
                            requires_grad=requires_grad),
                        kwargs=dict(
                            ord=ord,
                            keepdim=keepdim,
                            dim=(0, 1))))
        return inputs

def sample_inputs_linalg_vector_norm(op_info, device, dtype, requires_grad, **kwargs):
    size_1D = (S,)
    size_2D = (2, 2)

    test_cases = [
        # input size, ord, dim args
        (size_1D, None, None),
        (size_1D, None, (0,)),
        (size_1D, 0, None),
        (size_1D, 0, (0,)),
        (size_1D, 0.9, None),
        (size_1D, 0.9, (0,)),
        (size_1D, 1, None),
        (size_1D, 1, (0,)),
        (size_1D, -2.1, None),
        (size_1D, -2.1, (0,)),
        (size_1D, inf, None),
        (size_1D, inf, (0,)),
        (size_1D, -inf, None),
        (size_1D, -inf, (0,)),

        (size_2D, None, None),
        (size_2D, None, (0,)),
        (size_2D, None, (-1, 0)),
        (size_2D, 0, None),
        (size_2D, 0, (0,)),
        (size_2D, 0, (-1, 0)),
        (size_2D, 0.9, None),
        (size_2D, 0.9, (0,)),
        (size_2D, 0.9, (-1, 0)),
        (size_2D, 1, None),
        (size_2D, 1, (0,)),
        (size_2D, 1, (-1, 0)),
        (size_2D, -2.1, None),
        (size_2D, -2.1, (0,)),
        (size_2D, -2.1, (-1, 0)),
        (size_2D, inf, None),
        (size_2D, inf, (0,)),
        (size_2D, inf, (-1, 0)),
        (size_2D, -inf, None),
        (size_2D, -inf, (0,)),
        (size_2D, -inf, (-1, 0)),
    ]
    inputs = []

    for test_size, ord, dim in test_cases:
        for keepdim in [False, True]:
            inputs.append(SampleInput(
                make_tensor(
                    test_size, device, dtype,
                    low=None, high=None,
                    requires_grad=requires_grad),
                args=(ord,),
                kwargs=dict(
                    keepdim=keepdim,
                    dim=dim)))

    return inputs

def sample_inputs_addmm(op_info, device, dtype, requires_grad, **kwargs):
    input = SampleInput(
        make_tensor((S, S), device, dtype, low=None, high=None, requires_grad=requires_grad),
        args=(
            make_tensor((S, S), device, dtype, low=None, high=None, requires_grad=requires_grad),
            make_tensor((S, S), device, dtype, low=None, high=None, requires_grad=False)))
    if dtype.is_complex:
        another_input = SampleInput(
            make_tensor((S, S), device, dtype, low=None, high=None, requires_grad=requires_grad),
            args=(
                make_tensor((S, S), device, dtype, low=None, high=None, requires_grad=requires_grad),
                make_tensor((S, S), device, dtype, low=None, high=None, requires_grad=False)),
            kwargs=dict(beta=1 + 2j, alpha=2 + 3j))
        return (input, another_input)
    else:
        return (input, )

def sample_inputs_addmv(op_info, device, dtype, requires_grad, **kwargs):
    for_inplace_variant = kwargs.get('for_inplace_variant', False)

    test_cases = (((S,), (S, M), (M,), 1, 1),
                  ((S,), (S, M), (M,), 0.2, 0.6),
                  )

    test_cases_with_broadcast = (((1,), (S, M), (M,), 1, 1),
                                 ((1,), (S, M), (M,), 0.2, 0.6),
                                 ((), (S, M), (M,), 1, 1),
                                 ((), (S, M), (M,), 0.2, 0.6),
                                 )

    cases = test_cases if for_inplace_variant else (test_cases + test_cases_with_broadcast)
    sample_inputs = []
    for input_args in cases:
        args = (make_tensor(input_args[0], device, dtype,
                            low=None, high=None,
                            requires_grad=requires_grad),
                make_tensor(input_args[1], device, dtype,
                            low=None, high=None,
                            requires_grad=requires_grad),
                make_tensor(input_args[2], device, dtype,
                            low=None, high=None,
                            requires_grad=requires_grad))
        alpha, beta = input_args[3], input_args[4]
        sample_inputs.append(SampleInput(args[0], args=(args[1], args[2]), kwargs=dict(beta=beta, alpha=alpha)))
    return tuple(sample_inputs)

def sample_inputs_addcmul_addcdiv(op_info, device, dtype, requires_grad, **kwargs):
    test_cases = [((S, S), (S, S), (S, S)),
                  ((S, S), (S, 1), (1, S)),
                  ((1,), (S, S, 1), (1, S)),
                  ((), (), ()),
                  ((S, S), (), ()),
                  ((), (S, S, 1), (1, S)),
                  ]

    sample_inputs = []
    for input_args in test_cases:
        args = tuple(make_tensor(arg, device, dtype, requires_grad=requires_grad) if isinstance(arg, tuple) else arg
                     for arg in input_args)
        sample_inputs.append(SampleInput(args[0], args=args[1:]))

        sample_inputs.append(SampleInput(args[0], args=args[1:], kwargs=dict(value=3.14)))

    return tuple(sample_inputs)

def sample_inputs_addr(op_info, device, dtype, requires_grad, **kwargs):
    input1 = SampleInput(
        make_tensor((S, M), device, dtype, low=None, high=None, requires_grad=requires_grad),
        args=(
            make_tensor((S, ), device, dtype, low=None, high=None, requires_grad=requires_grad),
            make_tensor((M, ), device, dtype, low=None, high=None, requires_grad=requires_grad)))

    input2 = SampleInput(
        make_tensor((), device, dtype, low=None, high=None, requires_grad=requires_grad),
        args=(
            make_tensor((S, ), device, dtype, low=None, high=None, requires_grad=requires_grad),
            make_tensor((M, ), device, dtype, low=None, high=None, requires_grad=requires_grad)))

    if dtype.is_complex:
        alpha, beta = 0.1 + 0.3j, 0.4 + 0.6j
    elif dtype.is_floating_point:
        alpha, beta = 0.2, 0.6
    else:
        alpha, beta = 2, 3

    input3 = SampleInput(
        make_tensor((S, M), device, dtype, low=None, high=None, requires_grad=requires_grad),
        args=(
            make_tensor((S, ), device, dtype, low=None, high=None, requires_grad=requires_grad),
            make_tensor((M, ), device, dtype, low=None, high=None, requires_grad=requires_grad)),
        kwargs=dict(beta=beta, alpha=alpha))

    input4 = SampleInput(
        make_tensor((), device, dtype, low=None, high=None, requires_grad=requires_grad),
        args=(
            make_tensor((S, ), device, dtype, low=None, high=None, requires_grad=requires_grad),
            make_tensor((M, ), device, dtype, low=None, high=None, requires_grad=requires_grad)),
        kwargs=dict(beta=beta, alpha=alpha))

    return (input1, input2, input3, input4)

def sample_inputs_xlogy(self, device, dtype, requires_grad, **kwargs):
    return (
        SampleInput(
            make_tensor((S, S), device, dtype, low=None, high=None, requires_grad=requires_grad),
            args=(
                make_tensor((S, S), device, dtype, low=0, high=None, requires_grad=requires_grad),
            )
        ),
    )

def sample_inputs_trace(self, device, dtype, requires_grad, **kwargs):
    return (SampleInput((make_tensor((S, S), device, dtype,
                                     low=None, high=None,
                                     requires_grad=requires_grad))),)

def sample_inputs_linalg_invertible(op_info, device, dtype, requires_grad=False, **kwargs):
    """
    This function generates always invertible input for linear algebra ops using
    random_fullrank_matrix_distinct_singular_value.
    The input is generated as the itertools.product of 'batches' and 'ns'.
    In total this function generates 8 SampleInputs
    'batches' cases include:
        () - single input,
        (0,) - zero batched dimension,
        (2,) - batch of two matrices,
        (1, 1) - 1x1 batch of matrices
    'ns' gives 0x0 and 5x5 matrices.
    Zeros in dimensions are edge cases in the implementation and important to test for in order to avoid unexpected crashes.
    """
    from torch.testing._internal.common_utils import random_fullrank_matrix_distinct_singular_value

    batches = [(), (0, ), (2, ), (1, 1)]
    ns = [5, 0]
    out = []
    for batch, n in product(batches, ns):
        a = random_fullrank_matrix_distinct_singular_value(n, *batch, dtype=dtype, device=device)
        a.requires_grad = requires_grad
        out.append(SampleInput(a))
    return out

def np_sinc_with_fp16_as_fp32(x):
    # Wraps numpy's sinc function so that fp16 values are promoted to fp32
    # before sinc is invoked. Context: numpy's sinc returns NaN when evaluated
    # at 0 for fp16.
    if x.dtype == np.float16:
        return np.sinc(x.astype(np.float32))
    else:
        return np.sinc(x)

def sample_inputs_broadcast_to(op_info, device, dtype, requires_grad, **kwargs):
    test_cases = (
        ((S, 1, 1), (S, S, S)),
        ((S, 1, S), (S, S, S)),
        ((S, 1), (S, S, S)),
        ((1,), (S, S, S)),
        ((1, S), (1, 1, S)),
        ((), ()),
        ((), (1, 3, 2)),
    )

    return tuple(
        SampleInput(
            make_tensor(size, device, dtype, low=None, high=None, requires_grad=requires_grad),
            args=(shape,)) for size, shape in test_cases)

def sample_inputs_div(self, device, dtype, requires_grad, rounding_mode=None, **kwargs):
    a = make_tensor((S, S, S), device, dtype, low=None, high=None, requires_grad=requires_grad)
    is_integral = not dtype.is_floating_point and not dtype.is_complex
    b = make_tensor((S, S, S), device, dtype, low=1 if is_integral else 0.1, high=None,
                    requires_grad=requires_grad)

    kwargs = None  # type: ignore
    if rounding_mode is not None:
        kwargs = dict(rounding_mode=rounding_mode)  # type: ignore

    return (
        SampleInput(a, args=(b,), kwargs=kwargs),
        SampleInput(a, args=(2,)),
    )

def sample_inputs_stack(op_info, device, dtype, requires_grad, **kwargs):
    tensors = [
        make_tensor((S, S), device, dtype, requires_grad=requires_grad),
        make_tensor((S, S), device, dtype, requires_grad=requires_grad),
        make_tensor((S, S), device, dtype, requires_grad=requires_grad),
    ]

    return (SampleInput(tensors, args=(0,)),)

def sample_inputs_hstack_dstack_vstack(op_info, device, dtype, requires_grad, **kwargs):
    tensors = [
        make_tensor((S, S), device, dtype, requires_grad=requires_grad),
        make_tensor((S, S), device, dtype, requires_grad=requires_grad),
        make_tensor((S, S), device, dtype, requires_grad=requires_grad),
    ]

    return (SampleInput(tensors),)

def sample_inputs_hypot(op_info, device, dtype, requires_grad):
    input = make_tensor((S, S), device, dtype, requires_grad=requires_grad)
    args = make_tensor((S, S), device, dtype, requires_grad=requires_grad)

    return (
        SampleInput(input, args=(args,)),
    )

def sample_inputs_gather(op_info, device, dtype, requires_grad, **kwargs):
    return (
        SampleInput(
            make_tensor((M, S), device, dtype, low=None, high=None, requires_grad=requires_grad),
            args=(0, gather_variable((S, S), 1, M, True, device=device))),
        SampleInput(
            make_tensor((M, S), device, dtype, low=None, high=None, requires_grad=requires_grad),
            args=(1, gather_variable((M, S // 2), 0, S, True, device=device))),
        SampleInput(
            make_tensor((), device, dtype, low=None, high=None, requires_grad=requires_grad),
            args=(0, torch.tensor([0], dtype=torch.int64, device=device))),
        SampleInput(
            make_tensor((S,), device, dtype, low=None, high=None, requires_grad=requires_grad),
            args=(0, torch.tensor(0, dtype=torch.int64, device=device))),
        SampleInput(
            make_tensor((), device, dtype, low=None, high=None, requires_grad=requires_grad),
            args=(0, torch.tensor(0, dtype=torch.int64, device=device))),
    )


def sample_inputs_take_along_dim(op_info, device, dtype, requires_grad, **kwargs):
    return (SampleInput(make_tensor((S, S), device, dtype,
                                    low=None, high=None,
                                    requires_grad=requires_grad),
                        args=(gather_variable((S, S), 1, S, True, device=device), 0)),

            # `indices` broadcast
            SampleInput(make_tensor((S, S), device, dtype,
                                    low=None, high=None,
                                    requires_grad=requires_grad),
                        args=(gather_variable((1, S // 2), 0, S, True, device=device), 1)),

            # `self` broadcast
            SampleInput(make_tensor((1, S), device, dtype,
                                    low=None, high=None,
                                    requires_grad=requires_grad),
                        args=(gather_variable((S, S // 2), 0, S, True, device=device), 1)),

            # without `dim` arg
            SampleInput(make_tensor((S, S), device, dtype,
                                    low=None, high=None,
                                    requires_grad=requires_grad),
                        args=(gather_variable((S, S // 2), 0, S, True, device=device), )),
            SampleInput(make_tensor((S, S), device, dtype,
                                    low=None, high=None,
                                    requires_grad=requires_grad),
                        args=(gather_variable((S, S // 2), 0, S, True, device=device),)),
            )

def sample_inputs_amax_amin(op_info, device, dtype, requires_grad, **kwargs):
    test_cases = (
        ((S, S, S), ()),
        ((S, S, S), (1,)),
        ((S, S, S), ((1, 2,),)),
        ((S, S, S), (1, True,)),
        ((), (0,)),
        ((), ()),
        ((), (0, True,)),
    )
    return tuple(SampleInput((make_tensor(size, device, dtype,
                                          low=None, high=None,
                                          requires_grad=requires_grad)),
                             args=args)
                 for size, args in test_cases)

def sample_inputs_argmax_argmin(op_info, device, dtype, requires_grad, **kwargs):
    test_cases = (
        ((2, 2, 2), ()),
        ((2, 2, 2), (0,)),
        ((2, 2, 2), (1,)),
        ((2, 2, 2), (2,)),
        ((2, 2, 2), (2, True,)),
        ((2, 2, 2), (None,)),
        ((), (0,)),
        ((), ()),
        ((), (None, True,)),
        ((1,), ()),
        ((1,), (0,)),
        ((1,), (0, True)),
        ((2,), ()),
        ((2,), (0,)),
        ((2,), (0, True)),
        ((2, 2, 3), ()),
        ((2, 2, 3), (0,)),
        ((2, 2, 3), (1,)),
        ((2, 2, 3), (None, True)),
    )
    return tuple(SampleInput((make_tensor(size, device, dtype,
                                          requires_grad=requires_grad)),
                             args=args)
                 for size, args in test_cases)

def sample_inputs_diff(op_info, device, dtype, requires_grad, **kwargs):
    test_cases = (
        ((1,), 0, None, None),
        ((S,), 0, None, None),
        ((S, 1), 0, None, None),
        ((S, 1), 1, None, None),
        ((S, S), 0, None, None),
        ((S, S), 1, None, None),
        ((S, S), 0, (1, S), (2, S)),
        ((S, S), 0, None, (2, S)),
        ((S, S, S), 1, None, None),
        ((S, S, S), 1, (S, 1, S), (S, 1, S)),)

    sample_inputs = []
    for size, dim, size_prepend, size_append in test_cases:
        args = (make_tensor(size, device, dtype,
                            low=None, high=None,
                            requires_grad=requires_grad), 1, dim,
                make_tensor(size_prepend, device, dtype,
                            low=None, high=None,
                            requires_grad=requires_grad) if size_prepend else None,
                make_tensor(size_append, device, dtype,
                            low=None, high=None,
                            requires_grad=requires_grad) if size_append else None)
        sample_inputs.append(SampleInput(args[0], args=(args[1], args[2])))

    return tuple(sample_inputs)

def sample_inputs_index_select(op_info, device, dtype, requires_grad, **kwargs):
    return (
        SampleInput(
            make_tensor((S, S, S), device, dtype, low=None, high=None, requires_grad=requires_grad),
            args=(0, index_variable(2, S, device=device))),
        SampleInput(
            make_tensor((), device, dtype, low=None, high=None, requires_grad=requires_grad),
            args=(0, torch.tensor([0], dtype=torch.int64, device=device))),
        SampleInput(
            make_tensor((), device, dtype, low=None, high=None, requires_grad=requires_grad),
            args=(0, torch.tensor(0, dtype=torch.int64, device=device))),
    )

def sample_inputs_getitem(op_info, device, dtype, requires_grad, **kwargs):
    test_args = [
        (dont_convert([1, 2]),),
        (slice(0, 3),),
        (dont_convert([slice(0, 3), 1]),),
        (dont_convert([[0, 2, 3], [1, 3, 3], [0, 0, 2]]),),
        (dont_convert([[0, 0, 3], [1, 1, 3], [0, 0, 2]]),),
        (dont_convert([slice(None), slice(None), [0, 3]]),),
        (dont_convert([slice(None), [0, 3], slice(None)]),),
        (dont_convert([[0, 3], slice(None), slice(None)]),),
        (dont_convert([[0, 3], [1, 2], slice(None)]),),
        (dont_convert([[0, 3], ]),),
        (dont_convert([[0, 3], slice(None)]),),
        (dont_convert([[0, 3], Ellipsis]),),
        (dont_convert([[0, 2, 3], [1, 3, 3], torch.LongTensor([0, 0, 2])]),),
        (index_variable(2, S, device=device),),
        (mask_not_all_zeros((S,)),),
    ]

    return tuple(SampleInput(
        make_tensor((S, S, S), device, dtype, low=None, high=None, requires_grad=requires_grad),
        args=args)
        for args in test_args)

def sample_inputs_index_put(op_info, device, dtype, requires_grad, **kwargs):
    inputs = []
    for accumulate in [False, True]:
        # Test with indices arg
        inputs.append(SampleInput(
            make_tensor((S, S,), device, dtype, low=None, high=None, requires_grad=requires_grad),
            args=(
                (index_variable(2, S, device=device), ),
                make_tensor((2, S), device, dtype, low=None, high=None)),
            kwargs=dict(accumulate=accumulate)))

        # Test with mask arg
        mask = torch.zeros(S, dtype=torch.bool) if accumulate else mask_not_all_zeros((S,))
        inputs.append(SampleInput(
            make_tensor((S, S), device, dtype, low=None, high=None, requires_grad=requires_grad),
            args=(
                (mask, ),
                make_tensor((S,), device, dtype, low=None, high=None),),
            kwargs=dict(accumulate=accumulate)))

    return inputs

# Missing to test the nondeterminism of the operation
# https://github.com/pytorch/pytorch/issues/53352
def sample_inputs_index_add(op_info, device, dtype, requires_grad, **kwargs):
    # These testa are pretty much the same as those from index_copy.
    # Perhaps merge?
    make_arg = partial(make_tensor, dtype=dtype, device=device, requires_grad=requires_grad)

    t = make_arg((S, S))
    s = make_arg((S, S))
    # non-contiguous target
    t_nonctg = t.transpose(0, 1)
    # non-contiguous source
    s_nonctg = s.transpose(0, 1)

    idx = make_arg((S,), dtype=torch.int64, low=0, high=S)
    idx_nonctg = make_arg((S,), dtype=torch.int64, low=0, high=S, noncontiguous=True)
    samples = [SampleInput(tensor, args=(1, idx, source))
               for tensor, idx, source in product([t, t_nonctg], [idx, idx_nonctg], [s, s_nonctg])]
    samples.extend(SampleInput(tensor, args=(1, idx, source), kwargs=dict(alpha=a))
                   for tensor, idx, source, a in product([t, t_nonctg], [idx, idx_nonctg], [s, s_nonctg], [-1, 0, 2]))

    # Add scalar cases
    scalar_sizes = [(), (1,)]
    ts = (make_arg(size) for size in scalar_sizes)
    idxs = (make_arg(size, dtype=torch.int64, low=0, high=1) for size in scalar_sizes)
    ss = (make_arg(size) for size in scalar_sizes)

    samples.extend(SampleInput(t, args=(0, idx, s)) for t, idx, s in product(ts, idxs, ss))
    samples.extend(SampleInput(t, args=(0, idx, s), kwargs=dict(alpha=a)) for t, idx, s, a in product(ts, idxs, ss, [-1, 0, 2]))
    return samples

def sample_inputs_sort(op_info, device, dtype, requires_grad, **kwargs):
    def apply_grad(t):
        if dtype in floating_types_and(torch.float16, torch.bfloat16):
            t.requires_grad_(requires_grad)

    def small_3d_unique(dtype, device):
        res = torch.randperm(S * S * S, dtype=torch.int64, device=device).view(S, S, S)
        res = res.to(dtype)
        apply_grad(res)
        return res

    samples = []

    # Test cases for small 3d tensors.
    # Imitates legacy tests from test/test_torch.py
    t = small_3d_unique(dtype, device)
    dims = range(-3, 3)
    flag = [True, False]
    for dim, descending, stable in product(dims, flag, flag):
        # default schema without stable sort
        samples.append(SampleInput(t, args=(dim, descending)))
        # schema with stable sort, no CUDA support yet
        if torch.device(device).type == 'cpu':
            samples.append(
                SampleInput(t, kwargs=dict(dim=dim, descending=descending, stable=stable))
            )

    # Test cases for scalar tensor
    scalar = torch.tensor(1, dtype=dtype, device=device)
    apply_grad(scalar)
    samples.append(SampleInput(scalar))
    samples.append(SampleInput(scalar, args=(0,)))
    samples.append(SampleInput(scalar, args=(0, True)))
    # no CUDA support for stable sort yet
    if not device.startswith('cuda'):
        samples.append(SampleInput(scalar, kwargs=dict(stable=True)))
        samples.append(SampleInput(scalar, kwargs=dict(dim=0, stable=True)))
        samples.append(SampleInput(scalar, kwargs=dict(dim=0, descending=True, stable=True)))

    return samples

def sample_inputs_index_fill(op_info, device, dtype, requires_grad, **kwargs):
    samples = []
    t = make_tensor((S, S, S), device, dtype,
                    low=None, high=None,
                    requires_grad=requires_grad)
    fill_val = torch.tensor(-1 + 1j if t.is_complex() else -1)
    # non-contiguous input
    t01 = t.transpose(0, 1)
    t02 = t.transpose(0, 2)
    t12 = t.transpose(1, 2)
    idx = index_variable(1, S, device=device)
    # non-contiguous index
    idx_nonctg = torch.empty_strided((S,), (2,), device=device, dtype=torch.int64)
    idx_nonctg.copy_(idx)
    for d in range(t.dim()):
        for tensor in [t, t01, t02, t12]:
            samples.append(SampleInput(tensor, args=(d, idx, fill_val)))
            samples.append(SampleInput(tensor, args=(d, -idx - 1, fill_val)))
            samples.append(SampleInput(tensor, args=(d, idx_nonctg, fill_val)))
    return samples

def sample_inputs_max_min_binary(op_info, device, dtype, requires_grad, **kwargs):
    inputs = []
    args_for_binary_op = (
        ((S, S, S), (S, S, S),),
        ((S, S, S), (S,),),
        ((S,), (S, S, S),),
        ((S, 1, S), (S, S),),
        ((S, S), (S, S),),
        ((), (),),
        ((S, S, S), (),),
        ((), (S, S, S),),
    )
    inputs = list((SampleInput(make_tensor(input_tensor, device, dtype,
                                           low=None, high=None,
                                           requires_grad=requires_grad),
                               args=(make_tensor(other_tensor, device, dtype,
                                                 low=None, high=None,
                                                 requires_grad=requires_grad),),))
                  for input_tensor, other_tensor in args_for_binary_op)
    return inputs

def sample_inputs_max_min_reduction_with_dim(op_info, device, dtype, requires_grad, **kwargs):
    inputs = []
    args_for_reduction_with_dim = (
        ((S, S, S), (1,),),
        ((S, S, S), (1, True, ),),
        ((), (0,),),
        ((), (0, True,),),
    )
    inputs = list((SampleInput(make_tensor(input_tensor, device, dtype,
                                           low=None, high=None,
                                           requires_grad=requires_grad),
                               args=args,))
                  for input_tensor, args in args_for_reduction_with_dim)
    return inputs

def sample_inputs_max_min_reduction_no_dim(op_info, device, dtype, requires_grad, **kwargs):
    inputs = []
    inputs.append(SampleInput(make_tensor((S, S, S), device, dtype,
                                          low=None, high=None,
                                          requires_grad=requires_grad),))
    inputs.append(SampleInput(make_tensor((), device, dtype,
                                          low=None, high=None,
                                          requires_grad=requires_grad),))
    return inputs

# Generates input tensors for testing reduction ops
def _generate_reduction_inputs(device, dtype, requires_grad):
    yield make_tensor((), device, dtype, requires_grad=requires_grad)
    yield make_tensor((2,), device, dtype, requires_grad=requires_grad)
    yield make_tensor((2, 3), device, dtype, requires_grad=requires_grad, noncontiguous=True)
    yield make_tensor((3, 2, 1, 2, 2), device, dtype, requires_grad=requires_grad)

# Generates a subset of possible dim and keepdim kwargs for a tensor
# with ndim dims appropriate for testing. If supports_multiple_dims
# is True (default) then dim kwarg can be a list of dims.
def _generate_reduction_kwargs(ndim, supports_multiple_dims=True):
    for keepdim in [True, False]:
        # Always test reducing inner and outer most dimensions
        yield {'dim': 0, 'keepdim': keepdim}
        yield {'dim': -1, 'keepdim': keepdim}

        # Also reduce middle dimension
        if ndim > 2:
            yield {'dim': ndim // 2, 'keepdim': keepdim}

        if supports_multiple_dims:
            # Always test reducing all dims
            yield {'dim': tuple(range(ndim)), 'keepdim': keepdim}

            # Test reducing both first and last dimensions
            if ndim > 1:
                yield {'dim': (0, ndim - 1), 'keepdim': keepdim}

            # Test reducing every other dimension starting with the second
            if ndim > 3:
                yield {'dim': tuple(range(1, ndim, 2)), 'keepdim': keepdim}

# Wraps sample_inputs_reduction function to provide the additional supports_multiple_dims args
def sample_inputs_reduction_wrapper(supports_multiple_dims):
    # Generates sample inputs for reduction ops that contain the input tensor
    # and dim and keepdim kwargs. If a reduction op needs to test additional
    # args/kwargs then create a separate sample_inputs function
    def fn(op_info, device, dtype, requires_grad):
        inputs = []

        for t in _generate_reduction_inputs(device, dtype, requires_grad):
            # Add case without dim and keepdim kwargs
            inputs.append(SampleInput(t))
            for kwargs in _generate_reduction_kwargs(t.ndim, supports_multiple_dims):
                inputs.append(SampleInput(t, kwargs=kwargs))

        return inputs

    return fn

def sample_inputs_topk(op_info, device, dtype, requires_grad, **kwargs):
    def get_tensor_input(size):
        return make_tensor(size, device, dtype, requires_grad=requires_grad)

    inputs = []
    inputs.append(SampleInput(get_tensor_input((S, M, S)), args=(3,)))
    inputs.append(SampleInput(get_tensor_input((S, M, S)), args=(3, 1)))
    inputs.append(SampleInput(get_tensor_input((S, M, S)), args=(3, -2)))
    inputs.append(SampleInput(get_tensor_input((S, M, S)), args=(3, 1, True)))
    inputs.append(SampleInput(get_tensor_input((S, M, S)), args=(3, -2, True)))
    inputs.append(SampleInput(get_tensor_input((S, M, S)), args=(3, 1, True, True)))
    inputs.append(SampleInput(get_tensor_input((S, M, S)), args=(3, -2, True, True)))

    inputs.append(SampleInput(get_tensor_input(()), args=(1,)))
    inputs.append(SampleInput(get_tensor_input(()), args=(1, 0)))
    inputs.append(SampleInput(get_tensor_input(()), args=(1, -1)))
    inputs.append(SampleInput(get_tensor_input(()), args=(1, 0, True)))
    inputs.append(SampleInput(get_tensor_input(()), args=(1, -1, True)))
    inputs.append(SampleInput(get_tensor_input(()), args=(1, 0, True, True)))
    inputs.append(SampleInput(get_tensor_input(()), args=(1, -1, True, True)))

    return inputs

def sample_inputs_outer(op_info, device, dtype, requires_grad, **kwargs):
    inputs = []
    arg_a = make_tensor((S,), device, dtype, requires_grad=requires_grad)
    arg_b = make_tensor((M,), device, dtype, requires_grad=requires_grad)
    inputs.append(SampleInput(arg_a, args=(arg_b,)))
    return inputs

def sample_inputs_dist(op_info, device, dtype, requires_grad):
    make_arg = partial(make_tensor, device=device, dtype=dtype, requires_grad=requires_grad)
    sizes = ((S, S, S), (S,), (S, 1, S), (), (S, S))
    ps = (2, 4)

    def generate_samples():
        for size_x, size_y, p in product(sizes, sizes, ps):
            yield SampleInput(make_arg(size_x), args=(make_arg(size_y), p))

    return list(generate_samples())

# Missing to test the nondeterminism of the operation
# https://github.com/pytorch/pytorch/issues/53352
def sample_inputs_index_copy(op_info, device, dtype, requires_grad, **kwargs):
    def make_arg(shape, low=None, high=None, dtype=dtype):
        return make_tensor(shape, device=device, dtype=dtype,
                           low=low, high=high,
                           requires_grad=requires_grad)

    t = make_arg((S, S))
    s = make_arg((S, S))
    # non-contiguous input
    t01 = t.transpose(0, 1)
    # non-contiguous input
    s01 = s.transpose(0, 1)

    # idx is a permutation of 0...S-1 for this function to be deterministic
    idx = torch.randperm(S, device=device, dtype=torch.int64)
    # non-contiguous index
    idx_nonctg = torch.repeat_interleave(idx, 2, dim=-1)[::2]
    # index_copy_ does not support negative indices
    # idx_neg = -idx - 1
    samples = [SampleInput(tensor, args=(1, idx, source))
               for tensor, idx, source in product([t, t01], [idx, idx_nonctg], [s, s01])]

    # Add scalar cases
    scalar_sizes = [(), (1,)]
    ts = (make_arg(size) for size in scalar_sizes)
    idxs = (make_arg(size, dtype=torch.int64, low=0, high=1) for size in scalar_sizes)
    ss = (make_arg(size) for size in scalar_sizes)

    samples.extend(SampleInput(t, args=(0, idx, s)) for t, idx, s in product(ts, idxs, ss))
    return samples

def sample_inputs_mode(op_info, device, dtype, requires_grad):
    inputs = []
    args = (
        ((S, S, S), (),),
        ((S, S, S), (1, ),),
        ((S, S, S), (1, True, ),),
        ((), (),),
        ((), (0,),),
        ((), (0, True,),),
    )
    inputs = list((SampleInput(make_tensor(input_tensor, device, dtype,
                                           low=None, high=None,
                                           requires_grad=requires_grad),
                               args=args,))
                  for input_tensor, args in args)
    return inputs

# Missing to test the nondeterminism of the operation
# https://github.com/pytorch/pytorch/issues/53352
def sample_inputs_put(op_info, device, dtype, requires_grad):
    make_arg = partial(make_tensor, dtype=dtype, device=device, requires_grad=requires_grad)
    make_idx = partial(make_tensor, low=0, dtype=torch.int64, device=device, requires_grad=False)

    S = 3

    def gen_inputs():
        # Generic inputs
        tgt_gen = (make_arg((S, S), noncontiguous=not ctg) for ctg in (True, False))
        src_gen = (make_arg((S,), noncontiguous=not ctg) for ctg in (True, False))
        idx = torch.randperm(S * S, device=device, dtype=torch.int64)[:S]
        idx_nonctg = torch.repeat_interleave(idx, 2, dim=-1)[::2]
        idx_neg = -idx - 1
        idx_list = [idx, idx_nonctg, idx_neg]
        for tgt, idx, src, acc in product(tgt_gen, idx_list, src_gen, (True, False)):
            yield SampleInput(input=tgt, args=(idx, src, acc))

        # Scalar cases
        scalar_sizes = [(), (1,)]
        tgt_gen = (make_arg(size) for size in scalar_sizes)
        idx_gen = (make_idx(size, high=1) for size in scalar_sizes)
        src_gen = (make_arg(size) for size in scalar_sizes)
        for tgt, idx, src, acc in product(tgt_gen, idx_gen, src_gen, (True, False)):
            yield SampleInput(input=tgt, args=(idx, src, acc))

        # Empty cases
        tgt_sizes = [(0,), (), (1,), (3, 2)]
        tgt_gen = (make_arg(size) for size in tgt_sizes)
        idx = make_idx((0,), high=1)
        src = make_arg((0,))
        for tgt, acc in product(tgt, (True, False)):
            yield SampleInput(input=tgt, args=(idx, src, acc))

    return list(gen_inputs())

def sample_inputs_take(op_info, device, dtype, requires_grad):
    make_arg = partial(make_tensor, dtype=dtype, device=device, requires_grad=requires_grad)
    make_idx = partial(make_tensor, low=0, dtype=torch.int64, device=device, requires_grad=False)

    S = 3

    def gen_inputs():
        # Generic inputs: take S elements out of S * S
        src_gen = (make_arg((S, S), noncontiguous=not ctg) for ctg in (True, False))
        idx = make_idx((S,), high=S * S)
        idx_nonctg = make_idx((S,), high=S * S, noncontiguous=True)
        idx_neg = -idx - 1
        idx_list = [idx, idx_nonctg, idx_neg]
        for src, idx in product(src_gen, idx_list):
            yield SampleInput(input=src, args=(idx,))

        # Scalar cases
        scalar_sizes = [(), (1,)]
        src_gen = (make_arg(size) for size in scalar_sizes)
        idx_gen = (make_idx(size, high=1) for size in scalar_sizes)
        for src, idx in product(src_gen, idx_gen):
            yield SampleInput(input=src, args=(idx,))

        # Empty cases
        src_sizes = [(0,), (), (1,), (3, 2)]
        src_gen = (make_arg(size) for size in src_sizes)
        idx = make_idx((0,), high=1)
        for src in src_gen:
            yield SampleInput(input=src, args=(idx,))

    return list(gen_inputs())

def sample_movedim_moveaxis(op_info, device, dtype, requires_grad):
    return (
        SampleInput(
            make_tensor((4, 3, 2, 1), device, dtype, low=None, high=None, requires_grad=requires_grad),
            args=((0, 1, 2, 3), (3, 2, 1, 0))),
        SampleInput(
            make_tensor((4, 3, 2, 1), device, dtype, low=None, high=None, requires_grad=requires_grad),
            args=((0, -1, -2, -3), (-3, -2, -1, -0)))
    )


def sample_repeat_tile(op_info, device, dtype, requires_grad, **kwargs):
    rep_dims = ((), (0, ), (1, ), (0, 2), (1, 1), (2, 3), (2, 3, 2), (0, 2, 3), (2, 1, 1, 1),)
    shapes = ((), (0,), (2,), (3, 0), (3, 2), (3, 0, 1))

    if requires_grad:
        # Tests for variant_consistency_jit, grad, gradgrad
        # are slower. Use smaller bags of `rep_dims` and `shapes`
        # in this case.
        rep_dims = ((), (0, ), (0, 2), (1, 1), (2, 3), (1, 3, 2), (3, 1, 1))  # type: ignore
        shapes = ((), (0,), (2,), (3, 2))  # type: ignore

    tensors = [make_tensor(shape, device, dtype,
                           low=None, high=None,
                           requires_grad=requires_grad) for shape in shapes]

    samples = []
    for rep_dim, tensor in product(rep_dims, tensors):
        for t in (tensor, tensor.T):
            if op_info.name == 'repeat' and len(rep_dim) >= t.dim():
                # `torch.repeat` errors for `len(rep_dims) < t.dim()`,
                # so we filter such combinations.
                samples.append(SampleInput(t, args=(rep_dim,),))
            elif op_info.name == 'tile':
                samples.append(SampleInput(t, args=(rep_dim,),))

    return samples

# TODO: reconcile with torch.linalg.det and torch.linalg.slogdet
# Creates matrices with a positive nonzero determinant
def sample_inputs_logdet(op_info, device, dtype, requires_grad, **kwargs):
    def make_nonzero_det(A, *, sign=1, min_singular_value=0.1, **kwargs):
        u, s, v = A.svd()
        s.clamp_(min=min_singular_value)
        A = torch.matmul(u, torch.matmul(torch.diag_embed(s), v.transpose(-2, -1)))
        det = A.det()
        if sign is not None:
            if A.dim() == 2:
                det = det.item()
                if (det < 0) ^ (sign < 0):
                    A[0, :].neg_()
            else:
                cond = ((det < 0) ^ (sign < 0)).nonzero()
                if cond.size(0) > 0:
                    for i in range(cond.size(0)):
                        A[list(cond[i])][0, :].neg_()
        return A

    samples = []

    # cases constructed using make_tensor()
    tensor_shapes = (
        (S, S),
        (1, 1),
        (3, 3, S, S),
        (3, 3, 1, 1)
    )

    for shape in tensor_shapes:
        t = make_tensor(shape, device=device, dtype=dtype)
        d = make_nonzero_det(t).requires_grad_(requires_grad)
        samples.append(SampleInput(d))

    # cases constructed using:
    #  1) make_symmetric_matrices
    #  2) make_symmetric_pd_matrices
    #  3) make_fullrank_matrices_with_distinct_singular_values
    symmetric_shapes = (
        (S, S),
        (3, S, S),
    )


    def _helper(constructor, *shape, **kwargs):
        t = constructor(*shape, device=device, dtype=dtype)
        d = make_nonzero_det(t, **kwargs).requires_grad_(requires_grad)
        samples.append(SampleInput(d))

    for shape in symmetric_shapes:
        _helper(make_symmetric_matrices, *shape)
        _helper(make_symmetric_pd_matrices, *shape)
        _helper(make_fullrank_matrices_with_distinct_singular_values, *shape, min_singular_value=0)

    return tuple(samples)

def np_unary_ufunc_integer_promotion_wrapper(fn):
    # Wrapper that passes PyTorch's default scalar
    #   type as an argument to the wrapped NumPy
    #   unary ufunc when given an integer input.
    #   This mimicks PyTorch's integer->floating point
    #   type promotion.
    #
    # This is necessary when NumPy promotes
    #   integer types to double, since PyTorch promotes
    #   integer types to the default scalar type.

    # Helper to determine if promotion is needed
    def is_integral(dtype):
        return dtype in [np.bool_, bool, np.uint8, np.int8, np.int16, np.int32, np.int64]

    # NOTE: Promotion in PyTorch is from integer types to the default dtype
    np_dtype = torch_to_numpy_dtype_dict[torch.get_default_dtype()]

    @wraps(fn)
    def wrapped_fn(x):
        if is_integral(x.dtype):
            return fn(x, dtype=np_dtype)
        return fn(x)

    return wrapped_fn


# Metadata class for Fast Fourier Transforms in torch.fft.
class SpectralFuncInfo(OpInfo):
    """Operator information for torch.fft transforms. """

    def __init__(self,
                 name,  # the string name of the function
                 *,
                 ref=None,  # Reference implementation (probably in np.fft namespace)
                 dtypes=floating_and_complex_types(),
                 ndimensional: bool,  # Whether dim argument can be a tuple
                 decorators=None,
                 **kwargs):
        decorators = list(decorators) if decorators is not None else []
        decorators += [
            skipCPUIfNoMkl,
            skipCUDAIfRocm,
            # gradgrad is quite slow
            DecorateInfo(slowTest, 'TestGradients', 'test_fn_gradgrad'),
        ]

        super().__init__(name=name,
                         dtypes=dtypes,
                         decorators=decorators,
                         **kwargs)
        self.ref = ref if ref is not None else _getattr_qual(np, name)
        self.ndimensional = ndimensional


    def sample_inputs(self, device, dtype, requires_grad=False, **kwargs):
        nd_tensor = make_tensor((S, S + 1, S + 2), device, dtype, low=None, high=None,
                                requires_grad=requires_grad)
        tensor = make_tensor((31,), device, dtype, low=None, high=None,
                             requires_grad=requires_grad)

        if self.ndimensional:
            return [
                SampleInput(nd_tensor, kwargs=dict(s=(3, 10), dim=(1, 2), norm='ortho')),
                SampleInput(nd_tensor, kwargs=dict(norm='ortho')),
                SampleInput(nd_tensor, kwargs=dict(s=(8,))),
                SampleInput(tensor),

                *(SampleInput(nd_tensor, kwargs=dict(dim=dim))
                  for dim in [-1, -2, -3, (0, -1)]),
            ]
        else:
            return [
                SampleInput(nd_tensor, kwargs=dict(n=10, dim=1, norm='ortho')),
                SampleInput(nd_tensor, kwargs=dict(norm='ortho')),
                SampleInput(nd_tensor, kwargs=dict(n=7)),
                SampleInput(tensor),

                *(SampleInput(nd_tensor, kwargs=dict(dim=dim))
                  for dim in [-1, -2, -3]),
            ]


class ShapeFuncInfo(OpInfo):
    """Early version of a specialized OpInfo for Shape manipulating operations like tile and roll"""
    def __init__(self,
                 name,  # the string name of the function
                 *,
                 ref,  # a reference function
                 dtypes=floating_types(),
                 dtypesIfCPU=None,
                 dtypesIfCUDA=None,
                 dtypesIfROCM=None,
                 sample_inputs_func=None,
                 **kwargs):
        super(ShapeFuncInfo, self).__init__(name,
                                            dtypes=dtypes,
                                            dtypesIfCPU=dtypesIfCPU,
                                            dtypesIfCUDA=dtypesIfCUDA,
                                            dtypesIfROCM=dtypesIfROCM,
                                            sample_inputs_func=sample_inputs_func,
                                            **kwargs)
        self.ref = ref

def sample_inputs_foreach(self, device, dtype, N):
    tensors = [make_tensor((N, N), device, dtype) for _ in range(N)]
    return tensors


def get_foreach_method_names(name):
    # get torch inplace reference function
    method_name = "_foreach_" + name
    method_name_inplace = "_foreach_" + name + "_"

    method = getattr(torch, method_name, None)
    method_inplace = getattr(torch, method_name_inplace, None)

    ref = getattr(torch.Tensor, name, None)

    return method, method_inplace, ref

class ForeachUnaryFuncInfo(OpInfo):
    """Early version of a specialized OpInfo for foreach unary functions"""
    def __init__(self,
                 name,
                 dtypes=floating_and_complex_types(),
                 dtypesIfCPU=all_types_and_complex(),
                 dtypesIfCUDA=floating_and_complex_types_and(torch.half),
                 dtypesIfROCM=floating_and_complex_types_and(torch.half),
                 safe_casts_outputs=True,
                 sample_inputs_func=sample_inputs_foreach,
                 **kwargs):
        super(ForeachUnaryFuncInfo, self).__init__("_foreach_" + name,
                                                   dtypes=dtypes,
                                                   dtypesIfCPU=dtypesIfCPU,
                                                   dtypesIfCUDA=dtypesIfCUDA,
                                                   dtypesIfROCM=dtypesIfROCM,
                                                   safe_casts_outputs=safe_casts_outputs,
                                                   sample_inputs_func=sample_inputs_func,
                                                   **kwargs)

        foreach_method, foreach_method_inplace, torch_ref_method = get_foreach_method_names(name)
        self.method_variant = foreach_method
        self.inplace_variant = foreach_method_inplace
        self.ref = torch_ref_method


def sample_inputs_linalg_cholesky_inverse(op_info, device, dtype, requires_grad=False):
    # Generate Cholesky factors of positive-definite (non-singular) Hermitian (symmetric) matrices
    from torch.testing._internal.common_utils import random_hermitian_pd_matrix
    inputs = (
        torch.zeros(0, 0, dtype=dtype, device=device),  # 0x0 matrix
        torch.zeros(0, 2, 2, dtype=dtype, device=device),  # zero batch of matrices
        random_hermitian_pd_matrix(S, dtype=dtype, device=device),  # single matrix
        random_hermitian_pd_matrix(S, 2, dtype=dtype, device=device),  # batch of matrices
    )
    test_cases = (torch.linalg.cholesky(a) for a in inputs)
    out = []
    for a in test_cases:
        a.requires_grad = requires_grad
        out.append(SampleInput(a))
        out.append(SampleInput(a, kwargs=dict(upper=True)))
    return out

def sample_inputs_linalg_lstsq(op_info, device, dtype, requires_grad=False, **kwargs):
    from torch.testing._internal.common_utils import random_well_conditioned_matrix
    out = []
    for batch in ((), (3,), (3, 3)):
        shape = batch + (3, 3)
        # NOTE: inputs are not marked with `requires_grad` since
        # linalg_lstsq is not differentiable
        a = random_well_conditioned_matrix(*shape, dtype=dtype, device=device)
        b = make_tensor(shape, device, dtype, low=None, high=None)
        out.append(SampleInput(a, args=(b,)))
    return out

def sample_inputs_householder_product(op_info, device, dtype, requires_grad, **kwargs):
    """
    This function generates input for torch.linalg.householder_product (torch.orgqr).
    The first argument should be a square matrix or batch of square matrices, the second argument is a vector or batch of vectors.
    Empty, square, rectangular, batched square and batched rectangular input is generated.
    """
    # Each column of the matrix is getting multiplied many times leading to very large values for
    # the Jacobian matrix entries and making the finite-difference result of grad check less accurate.
    # That's why gradcheck with the default range [-9, 9] fails and [-2, 2] is used here.
    samples = (
        SampleInput(make_tensor((S, S), device, dtype, low=-2, high=2, requires_grad=requires_grad),
                    args=(make_tensor((S,), device, dtype, low=-2, high=2, requires_grad=requires_grad),)),

        SampleInput(make_tensor((S + 1, S), device, dtype, low=-2, high=2, requires_grad=requires_grad),
                    args=(make_tensor((S,), device, dtype, low=-2, high=2, requires_grad=requires_grad),)),

        SampleInput(make_tensor((2, 1, S, S), device, dtype, low=-2, high=2, requires_grad=requires_grad),
                    args=(make_tensor((2, 1, S,), device, dtype, low=-2, high=2, requires_grad=requires_grad),)),

        SampleInput(make_tensor((2, 1, S + 1, S), device, dtype, low=-2, high=2, requires_grad=requires_grad),
                    args=(make_tensor((2, 1, S,), device, dtype, low=-2, high=2, requires_grad=requires_grad),)),

        SampleInput(make_tensor((0, 0), device, dtype, low=None, high=None, requires_grad=requires_grad),
                    args=(make_tensor((0,), device, dtype, low=None, high=None, requires_grad=requires_grad),)),

        SampleInput(make_tensor((S, S), device, dtype, low=-2, high=2, requires_grad=requires_grad),
                    args=(make_tensor((0,), device, dtype, low=None, high=None, requires_grad=requires_grad),)),
    )

    return samples

def sample_inputs_linalg_cholesky(op_info, device, dtype, requires_grad=False, **kwargs):
    """
    This function generates always positive-definite input for torch.linalg.cholesky using
    random_hermitian_pd_matrix.
    The input is generated as the itertools.product of 'batches' and 'ns'.
    In total this function generates 8 SampleInputs
    'batches' cases include:
        () - single input,
        (0,) - zero batched dimension,
        (2,) - batch of two matrices,
        (1, 1) - 1x1 batch of matrices
    'ns' gives 0x0 and 5x5 matrices.
    Zeros in dimensions are edge cases in the implementation and important to test for in order to avoid unexpected crashes.
    """
    from torch.testing._internal.common_utils import random_hermitian_pd_matrix

    batches = [(), (0, ), (2, ), (1, 1)]
    ns = [5, 0]
    out = []
    for batch, n in product(batches, ns):
        a = random_hermitian_pd_matrix(n, *batch, dtype=dtype, device=device)
        a.requires_grad = requires_grad
        out.append(SampleInput(a))
    return out

def sample_inputs_symeig(op_info, device, dtype, requires_grad=False):
    out = sample_inputs_linalg_invertible(op_info, device, dtype, requires_grad)

    for o in out:
        o.kwargs = {"upper": bool(np.random.choice([True, False])),
                    "eigenvectors": True}
        # A gauge-invariant function
        o.output_process_fn_grad = lambda output: (output[0], abs(output[1]))
    return out


def sample_inputs_linalg_eigh(op_info, device, dtype, requires_grad=False, **kwargs):
    """
    This function generates input for torch.linalg.eigh with UPLO="U" or "L" keyword argument.
    """
    def out_fn(output):
        return output[0], abs(output[1])

    samples = sample_inputs_linalg_invertible(op_info, device, dtype, requires_grad)
    for sample in samples:
        sample.kwargs = {"UPLO": np.random.choice(["L", "U"])}
        sample.output_process_fn_grad = out_fn

    return samples


def sample_inputs_linalg_slogdet(op_info, device, dtype, requires_grad=False):
    def out_fn(output):
        return output[1]

    samples = sample_inputs_linalg_invertible(op_info, device, dtype, requires_grad)
    for sample in samples:
        sample.output_process_fn_grad = out_fn

    return samples


def sample_inputs_linalg_pinv_hermitian(op_info, device, dtype, requires_grad=False, **kwargs):
    """
    This function generates input for torch.linalg.pinv with hermitian=True keyword argument.
    """
    out = sample_inputs_linalg_invertible(op_info, device, dtype, requires_grad, **kwargs)
    for o in out:
        o.kwargs = {"hermitian": True}
    return out

def sample_inputs_linalg_solve(op_info, device, dtype, requires_grad=False, vector_rhs_allowed=True, **kwargs):
    """
    This function generates always solvable input for torch.linalg.solve
    Using random_fullrank_matrix_distinct_singular_value gives a non-singular (=invertible, =solvable) matrices 'a'.
    The first input to torch.linalg.solve is generated as the itertools.product of 'batches' and 'ns'.
    The second input is generated as the product of 'batches', 'ns' and 'nrhs'.
    In total this function generates 18 SampleInputs
    'batches' cases include:
        () - single input,
        (0,) - zero batched dimension,
        (2,) - batch of two matrices.
    'ns' gives 0x0 and 5x5 matrices.
    and 'nrhs' controls the number of vectors to solve for:
        () - using 1 as the number of vectors implicitly
        (1,) - same as () but explicit
        (3,) - solve for 3 vectors.
    Zeros in dimensions are edge cases in the implementation and important to test for in order to avoid unexpected crashes.
    'vector_rhs_allowed' controls whether to include nrhs = () to the list of SampleInputs.
    torch.solve / triangular_solve / cholesky_solve (opposed to torch.linalg.solve) do not allow
    1D tensors (vectors) as the right-hand-side.
    Once torch.solve / triangular_solve / cholesky_solve and its testing are removed,
    'vector_rhs_allowed' may be removed here as well.
    """
    from torch.testing._internal.common_utils import random_fullrank_matrix_distinct_singular_value

    batches = [(), (0, ), (2, )]
    ns = [5, 0]
    if vector_rhs_allowed:
        nrhs = [(), (1,), (3,)]
    else:
        nrhs = [(1,), (3,)]
    out = []
    for n, batch, rhs in product(ns, batches, nrhs):
        a = random_fullrank_matrix_distinct_singular_value(n, *batch, dtype=dtype, device=device)
        a.requires_grad = requires_grad
        b = torch.randn(*batch, n, *rhs, dtype=dtype, device=device)
        b.requires_grad = requires_grad
        out.append(SampleInput(a, args=(b,)))
    return out


def sample_inputs_legacy_solve(op_info, device, dtype, requires_grad=False, **kwargs):
    """
    This function generates always solvable input for legacy solve functions
    (the ones that are not in torch.linalg module).
    The difference from sample_inputs_linalg_solve is that here the right-hand-side of A x = b equation
    should have b.ndim >= 2, vectors are not allowed.
    Also the arguments order is swapped.
    """
    out = sample_inputs_linalg_solve(
        op_info, device, dtype, requires_grad=requires_grad, vector_rhs_allowed=False
    )

    # Reverses tensor order
    for sample in out:
        sample.input, sample.args = sample.args[0], (sample.input,)

    return out


def sample_inputs_lu(op_info, device, dtype, requires_grad=False, **kwargs):
    # not needed once OpInfo tests support Iterables
    def generate_samples():
        batch_shapes = ((), (3,), (3, 3))
        for batch_shape, get_infos in product(batch_shapes, (True, False)):
            shape = batch_shape + (S, S)
            input = make_tensor(shape, device, dtype, requires_grad=requires_grad, low=None, high=None)
            yield SampleInput(input, args=(True, get_infos))

    return list(generate_samples())


def sample_inputs_std_var(op_info, device, dtype, requires_grad, **kwargs):
    tensor_nd = make_tensor((S, S, S), device=device, dtype=dtype,
                            low=None, high=None, requires_grad=requires_grad)
    tensor_1d = make_tensor((S,), device=device, dtype=dtype,
                            low=None, high=None, requires_grad=requires_grad)

    return [
        SampleInput(tensor_nd),
        SampleInput(tensor_nd, kwargs=dict(dim=1)),
        SampleInput(tensor_nd, kwargs=dict(dim=1, unbiased=True, keepdim=True)),
        SampleInput(tensor_1d, kwargs=dict(dim=0, unbiased=True, keepdim=True)),
        SampleInput(tensor_1d, kwargs=dict(dim=0, unbiased=False, keepdim=False)),
    ]


def _sample_inputs_svd(op_info, device, dtype, requires_grad=False, is_linalg_svd=False):
    """
    This function generates input for torch.svd with distinct singular values so that autograd is always stable.
    Matrices of different size:
        square matrix - S x S size
        tall marix - S x (S-2)
        wide matrix - (S-2) x S
    and batched variants of above are generated.
    Each SampleInput has a function 'output_process_fn_grad' attached to it that is applied on the output of torch.svd
    It is needed for autograd checks, because backward of svd doesn't work for an arbitrary loss function.
    """
    from torch.testing._internal.common_utils import random_fullrank_matrix_distinct_singular_value

    # svd and linalg.svd returns V and V.conj().T, respectively. So we need to slice
    # along different dimensions when needed (this is used by
    # test_cases2:wide_all and wide_all_batched below)
    if is_linalg_svd:
        def slice_V(v):
            return v[..., :(S - 2), :]

        def uv_loss(usv):
            u00 = usv[0][0, 0]
            v00_conj = usv[2][0, 0]
            return u00 * v00_conj
    else:
        def slice_V(v):
            return v[..., :, :(S - 2)]

        def uv_loss(usv):
            u00 = usv[0][0, 0]
            v00_conj = usv[2][0, 0].conj()
            return u00 * v00_conj

    test_cases1 = (  # some=True (default)
        # loss functions for complex-valued svd have to be "gauge invariant",
        # i.e. loss functions shouldn't change when sigh of the singular vectors change.
        # the simplest choice to satisfy this requirement is to apply 'abs'.
        (random_fullrank_matrix_distinct_singular_value(S, dtype=dtype).to(device),
            lambda usv: usv[1]),  # 'check_grad_s'
        (random_fullrank_matrix_distinct_singular_value(S, dtype=dtype).to(device),
            lambda usv: abs(usv[0])),  # 'check_grad_u'
        (random_fullrank_matrix_distinct_singular_value(S, dtype=dtype).to(device),
            lambda usv: abs(usv[2])),  # 'check_grad_v'
        # this test is important as it checks the additional term that is non-zero only for complex-valued inputs
        # and when the loss function depends both on 'u' and 'v'
        (random_fullrank_matrix_distinct_singular_value(S, dtype=dtype).to(device),
            uv_loss),  # 'check_grad_uv'
        (random_fullrank_matrix_distinct_singular_value(S, dtype=dtype).to(device)[:(S - 2)],
            lambda usv: (abs(usv[0]), usv[1], abs(usv[2][..., :, :(S - 2)]))),  # 'wide'
        (random_fullrank_matrix_distinct_singular_value(S, dtype=dtype).to(device)[:, :(S - 2)],
            lambda usv: (abs(usv[0]), usv[1], abs(usv[2]))),  # 'tall'
        (random_fullrank_matrix_distinct_singular_value(S, 2, dtype=dtype).to(device),
            lambda usv: (abs(usv[0]), usv[1], abs(usv[2]))),  # 'batched'
        (random_fullrank_matrix_distinct_singular_value(S, 2, dtype=dtype).to(device)[..., :(S - 2), :],
            lambda usv: (abs(usv[0]), usv[1], abs(usv[2]))),  # 'wide_batched'
        (random_fullrank_matrix_distinct_singular_value(S, 2, dtype=dtype).to(device)[..., :, :(S - 2)],
            lambda usv: (abs(usv[0]), usv[1], abs(usv[2]))),  # 'tall_batched'
    )
    test_cases2 = (  # some=False
        (random_fullrank_matrix_distinct_singular_value(S, dtype=dtype).to(device)[:(S - 2)],
            lambda usv: (abs(usv[0]), usv[1], abs(slice_V(usv[2])))),  # 'wide_all'
        (random_fullrank_matrix_distinct_singular_value(S, dtype=dtype).to(device)[:, :(S - 2)],
            lambda usv: (abs(usv[0][:, :(S - 2)]), usv[1], abs(usv[2]))),  # 'tall_all'
        (random_fullrank_matrix_distinct_singular_value(S, 2, dtype=dtype).to(device)[..., :(S - 2), :],
            lambda usv: (abs(usv[0]), usv[1], abs(slice_V(usv[2])))),  # 'wide_all_batched'
        (random_fullrank_matrix_distinct_singular_value(S, 2, dtype=dtype).to(device)[..., :, :(S - 2)],
            lambda usv: (abs(usv[0][..., :, :(S - 2)]), usv[1], abs(usv[2]))),  # 'tall_all_batched'
    )

    out = []
    for a, out_fn in test_cases1:
        a.requires_grad = requires_grad
        if is_linalg_svd:
            kwargs = {'full_matrices': False}
        else:
            kwargs = {'some': True}
        out.append(SampleInput(a, kwargs=kwargs, output_process_fn_grad=out_fn))

    for a, out_fn in test_cases2:
        a.requires_grad = requires_grad
        if is_linalg_svd:
            kwargs = {'full_matrices': True}
        else:
            kwargs = {'some': False}
        out.append(SampleInput(a, kwargs=kwargs, output_process_fn_grad=out_fn))

    return out

# Based on erstwhile method_tests tests & some tensor_op_tests for pow
def sample_inputs_pow(op_info, device, dtype, requires_grad, **kwargs):
    for_inplace_variant = kwargs.get('for_inplace_variant', False)
    samples = []

    if dtype in [torch.float16, torch.bfloat16, torch.float32, torch.float64]:
        test_cases = (
            ((2, 2), 0, 5, 1e-3, requires_grad, (2, 2), 0, 1, 0.1, requires_grad),
            ((2, 2), 0, 5, 1e-3, requires_grad, (1,), 0, 1, 0.1, requires_grad),
            ((), 1e-3, 1e-3 + 1, 0, True, (), 0.1, 1.1, 0, False),
            ((2, 2), 0, 5, 1e-3, requires_grad, (), 0.1, 1.1, 1, False),
        )
        tests_require_resizing = (
            ((1,), 0, 5, 1e-3, requires_grad, (2, 2), 0, 1, 0.1, requires_grad),
            ((2, 1, 2), 0, 5, 1e-3, requires_grad, (1, 2, 1), 0, 1, 0.1, requires_grad),
            ((), 1e-3, 1e-3 + 1, 0, True, (1, S, 1), 0, 1, 0.1, requires_grad),
        )
        cases = test_cases if for_inplace_variant else (test_cases + tests_require_resizing)
        samples = list(SampleInput(make_tensor(shape_b, low=low_b, high=high_b,
                                               requires_grad=b_grad, device=device,
                                               dtype=dtype) + additive_b,
                                   args=(make_tensor(shape_e, low=low_e, high=high_e,
                                                     requires_grad=e_grad, device=device,
                                                     dtype=dtype) + additive_e,))
                       for shape_b, low_b, high_b, additive_b, b_grad, shape_e, low_e,
                       high_e, additive_e, e_grad in cases)
        tensor_scalar_inputs = (
            ((2, 2), 0, 5, 1e-3, requires_grad, (3.14,)),
            ((), 1e-3, 1e-3 + 1, 0, True, (3.14,))
        )
        more_samples = list(SampleInput(make_tensor(shape, dtype=dtype, device=device,
                                                    high=high, low=low,
                                                    requires_grad=b_grad) + additive,
                                        args=exp)
                            for shape, low, high, additive, b_grad, exp in tensor_scalar_inputs)
        samples = [*samples, *more_samples]
    elif dtype in [torch.complex64, torch.complex128]:
        args_tuple = (
            ((2, 2), 0, 5, requires_grad, (3.14,)),
            ((), 0, 1, True, (3.14,)),
            ((), 0, 1, True, (3.14j,))
        )
        samples = list(SampleInput(make_tensor(shape, dtype=dtype, device=device,
                                               high=high, low=low,
                                               requires_grad=b_grad) + 1e-3 * (1 + 1j),
                                   args=arg)
                       for shape, low, high, b_grad, arg in args_tuple)
    elif dtype == torch.bool:
        arg_tuple = (0, 1, 1., 2.3)
        samples = list(SampleInput(make_tensor((2, 2), device=device, dtype=dtype,
                                               requires_grad=requires_grad),
                                   args=(arg,))
                       for arg in arg_tuple)
        dtypes_list = [torch.float64, torch.float32, torch.int64, torch.int32]
        more_samples = list(SampleInput(make_tensor((2, 2), device, dtype=torch.bool,
                                                    requires_grad=requires_grad),
                                        args=(make_tensor((2, 2), device, dtype=dtype,
                                                          requires_grad=requires_grad),))
                            for dtype in dtypes_list)
        samples = [*samples, *more_samples]
        samples.append(SampleInput(make_tensor((2, 2, 2), device, dtype=torch.bool,
                                               requires_grad=requires_grad),
                                   args=(make_tensor((2, 1), device, dtype=torch.float64,
                                                     requires_grad=requires_grad),)))
    else:
        exp_tuple = (1, 2, 3)
        samples = list(SampleInput(make_tensor((2, 2), device, dtype,
                                               requires_grad=requires_grad),
                                   args=(arg,))
                       for arg in exp_tuple)
        samples.append(SampleInput(make_tensor((2, 2), device, dtype,
                                               requires_grad=requires_grad),
                                   args=(make_tensor((2, 2), device, dtype,
                                                     requires_grad=requires_grad),)))
    return tuple(samples)

def sample_inputs_svd(op_info, device, dtype, requires_grad=False, **kwargs):
    return _sample_inputs_svd(op_info, device, dtype, requires_grad, is_linalg_svd=False)

def sample_inputs_linalg_svd(op_info, device, dtype, requires_grad=False, **kwargs):
    return _sample_inputs_svd(op_info, device, dtype, requires_grad, is_linalg_svd=True)

def sample_inputs_eig(op_info, device, dtype, requires_grad=False, **kwargs):
    eigvecs = make_tensor((S, S), device=device, dtype=dtype,
                          low=None, high=None)
    eigvals = make_tensor((S,), device=device, dtype=dtype,
                          low=None, high=None)
    # we produce only diagonazible inputs which do not have
    # complex eigenvalues for real inputs, as there is no
    # backward implementation for real inputs with complex
    # eigenvalues yet.
    input = (eigvecs * eigvals.unsqueeze(-2)) @ eigvecs.inverse()
    input.requires_grad_(requires_grad)

    def process_output(eigpair):
        eigvals, eigvecs = eigpair
        if dtype.is_complex:
            # eig produces eigenvectors which are normalized to 1 norm.
            # Note that if v is an eigenvector, so is v * e^{i \phi},
            # and |v| = |v * e^{i \phi}| = 1.
            # This, however, makes the eigenvector backward computation process
            # rather unstable unless the objective function is gauge-invariant,
            # that is if f(z) == f(|z|), for example.
            # Hence for complex inputs we ignore the phases and return only
            # the absolute values.
            return eigvals, eigvecs.abs()
        else:
            return eigvals, eigvecs

    return [
        SampleInput(
            input,
            kwargs=dict(eigenvectors=True),
            output_process_fn_grad=process_output
        ),
    ]

def sample_inputs_linalg_qr(op_info, device, dtype, requires_grad=False, **kwargs):
    """
    This function generates input for torch.linalg.qr
    The input is generated as the itertools.product of 'batches' and 'ns'.
    """
    # TODO: add 0 to 'ns' and (0, ) to 'batches'
    # Currently tests fail most probably because of
    # https://github.com/pytorch/pytorch/issues/50576
    batches = [(), (2, ), (1, 1)]
    ns = [2, 5]
    out = []
    for batch, (m, n) in product(batches, product(ns, ns)):
        a = torch.randn(*batch, m, n, dtype=dtype, device=device, requires_grad=requires_grad)
        out.append(SampleInput(a))
    return out

def sample_inputs_flip(op_info, device, dtype, requires_grad, **kwargs):
    tensors = (
        make_tensor((S, M, S), device, dtype, low=None, high=None, requires_grad=requires_grad),
        make_tensor((S, 0, M), device, dtype, low=None, high=None, requires_grad=requires_grad)
    )

    dims = ((0, 1, 2), (0,), (0, 2), (-1,), ())

    samples = [SampleInput(tensor, kwargs={'dims': dim}) for tensor, dim in product(tensors, dims)]

    return samples

def sample_inputs_fliplr_flipud(op_info, device, dtype, requires_grad, **kwargs):
    tensors = (
        make_tensor((S, M, S), device, dtype, low=None, high=None, requires_grad=requires_grad),
        make_tensor((S, 0, M), device, dtype, low=None, high=None, requires_grad=requires_grad)
    )
    return [SampleInput(tensor) for tensor in tensors]

# TODO: clamp shares tensors among its sample inputs --- we should prohibit this!
def sample_inputs_clamp(op_info, device, dtype, requires_grad, **kwargs):
    tensors = (
        make_tensor((2, 3, 2), device=device, dtype=dtype, low=None, high=None, requires_grad=requires_grad),
        make_tensor((2, 0, 3), device=device, dtype=dtype, low=None, high=None, requires_grad=requires_grad),
    )
    if dtype is torch.uint8:
        min_max_vals = ((2, 5), (3, 7))
    else:
        min_max_vals = ((0, 1), (-1, 1))
    output = [SampleInput(tensor, args=vals) for tensor, vals in product(tensors, min_max_vals)]
    output += [SampleInput(tensors[0], args=(0.5, None)), SampleInput(tensors[0], args=(None, 0.5))]
    empty_tensor = make_tensor((), device=device, dtype=dtype, low=None, high=None, requires_grad=requires_grad)
    output += [SampleInput(empty_tensor, args=(0.0, 1.0)), ]
    return output

def sample_kwargs_clamp(device, dtype, input):
    if dtype is torch.uint8:
        min_val, max_val = (random.randint(1, 3), random.randint(4, 8))
    elif dtype.is_floating_point:
        min_val, max_val = (random.uniform(-8, 0), random.uniform(1, 8))  # type: ignore
    else:
        min_val, max_val = (random.randint(-8, 0), random.randint(1, 8))  # type: ignore
    return {'min': min_val, 'max': max_val}, {'a_min': min_val, 'a_max': max_val}

def sample_inputs_cumprod(op_info, device, dtype, requires_grad, **kwargs):
    def make_arg(shape):
        # shrink values to be in the interval [-1, +1] for better precision in gradgradcheck
        return make_tensor(shape, device, dtype, low=-1, high=+1, requires_grad=requires_grad)

    def prod_zeros(dim_select):
        assert len(dim_select) == 2
        result = make_arg(3 * (S,))
        with torch.no_grad():
            result.narrow(dim_select[0], 0, 1).narrow(dim_select[1], 1, 1).zero_()
            result.narrow(dim_select[0], 2, 1).narrow(dim_select[1], 3, 1).zero_()
            result.narrow(dim_select[0], 4, 1).narrow(dim_select[1], 3, 1).zero_()
        return result

    # will not be needed once OpInfo tests suport Iterables
    def sample_generator():
        for dim in range(3):
            yield SampleInput(make_arg((S, S, S)), args=(dim,))
        # Scalar tensors and empty tensor
        for size in [(), (1,), (0,)]:
            yield SampleInput(make_arg(size), args=(0,))

        yield SampleInput(prod_zeros([0, 1]), args=(1,))
        yield SampleInput(prod_zeros([0, 2]), args=(1,))
        yield SampleInput(prod_zeros([1, 2]), args=(1,))

        # test dtype kwarg
        yield SampleInput(prod_zeros([1, 2]), args=(1,), kwargs={'dtype': dtype})

    return list(sample_generator())

def sample_inputs_copysign(op_info, device, dtype, requires_grad, **kwargs):
    def _make_tensor(*shape, low=None, high=None):
        return make_tensor(shape, device, dtype, low=low, high=high, requires_grad=requires_grad)

    for_inplace_variant = kwargs.get('for_inplace_variant', False)

    cases = [
        # no broadcast
        ((S, S, S), (S, S, S)),
        # broadcast rhs
        ((S, S, S), (S, S)),

        # scalar
        ((S, S), 3.14),
        # scalar positive zero
        ((S, S), 0.0),
        # scalar negative zero
        ((S, S), -0.0),
    ]

    if not for_inplace_variant:
        # broadcast lhs
        cases.append(((S, S), (S, S, S)))
        # broadcast all
        cases.append(((S, 1, S), (M, S)))

    def generator():
        for input_shape, arg_val in cases:
            if isinstance(arg_val, tuple):
                arg = _make_tensor(*arg_val)
            else:
                # arg_val is scalar
                arg = arg_val

            yield SampleInput(_make_tensor(*input_shape), args=(arg, ))

    return list(generator())

def sample_inputs_prod(op_info, device, dtype, requires_grad):
    def make_arg(shape):
        # shrink values to be in the interval [-1, +1] for better precision in gradgradcheck
        return make_tensor(shape, device, dtype, low=-1, high=+1, requires_grad=requires_grad)

    def prod_single_zero():
        result = make_arg(2 * (S,))
        with torch.no_grad():
            result[0, 1] = 0
        return result

    # will not be needed once OpInfo tests support Iterables
    def sample_generator():
        for sample in sample_inputs_cumprod(op_info, device, dtype, requires_grad):
            yield SampleInput(sample.input)  # only Tensor, ignore other inputs
            yield sample
            sample.kwargs['keepdim'] = True
            yield sample
        yield SampleInput(prod_single_zero())
        yield SampleInput(make_arg((3, 3, 3)), args=(1,))
        yield SampleInput(make_arg((3, 3, 3)), args=(1,), kwargs={'keepdim': True})

        # test zero scalar tensor
        zero = make_arg(())
        with torch.no_grad():
            zero.zero_()
        yield SampleInput(zero)
        yield SampleInput(zero, args=(0,))
        yield SampleInput(zero, args=(0,), kwargs={'keepdim': True})

    return list(sample_generator())

def sample_inputs_diag(op_info, device, dtype, requires_grad, **kwargs):
    vec_sample = SampleInput(make_tensor((M, ), device, dtype, low=None, high=None, requires_grad=requires_grad))

    tensors = (
        make_tensor((M, M), device, dtype, low=None, high=None, requires_grad=requires_grad),
        make_tensor((3, 5), device, dtype, low=None, high=None, requires_grad=requires_grad),
        make_tensor((5, 3), device, dtype, low=None, high=None, requires_grad=requires_grad),
    )

    args = ((), (2,), (-2,), (1,), (2,))

    samples = []
    for tensor, arg in product(tensors, args):
        samples.append(SampleInput(tensor, args=arg))

    return samples + [vec_sample]

def sample_inputs_logit(op_info, device, dtype, requires_grad, **kwargs):
    low, high = op_info.domain

    # Note: Operator is very sensitive at points near the
    # start and end of domain and leads to NaN for float16
    # if domain_eps is 1e-5.
    domain_eps = op_info._domain_eps if dtype != torch.float16 else 3e-2

    low = low + domain_eps
    high = high - domain_eps

    samples = (
        SampleInput(make_tensor((S, S, S), device, dtype, low=low, high=high, requires_grad=requires_grad)),
        SampleInput(make_tensor((S, S, S), device, dtype, low=low,
                                high=high, requires_grad=requires_grad), args=(0.2,)),
        SampleInput(make_tensor((), device, dtype, low=low, high=high, requires_grad=requires_grad)),
        SampleInput(make_tensor((), device, dtype, low=low,
                                high=high, requires_grad=requires_grad), args=(0.2,)),
    )

    return samples

def sample_inputs_floor_divide(op_info, device, dtype, requires_grad, **kwargs):
    lhs = make_tensor((S, S, S), device, dtype, low=None, high=None, requires_grad=requires_grad)
    rhs = make_tensor((S, S, S), device, dtype, low=None, high=None, requires_grad=requires_grad)
    # Avoid integer divide by 0
    if not (dtype.is_floating_point or dtype.is_complex):
        rhs[rhs == 0] = 1

    return [
        SampleInput(lhs, args=(rhs,)),
        SampleInput(lhs, args=(rhs[0],)),
        SampleInput(lhs, args=(3.14,)),
    ]


def sample_inputs_masked_scatter(op_info, device, dtype, requires_grad, **kwargs):
    make_arg = partial(make_tensor, device=device, dtype=dtype, requires_grad=requires_grad)

    for_inplace_variant = kwargs.get('for_inplace_variant', False)

    def samples_generator():
        yield SampleInput(make_arg((S, S)), args=(torch.randn(S, S, device=device) > 0, make_arg((S, S))))
        yield SampleInput(make_arg((S, S)), args=(torch.randn((S,), device=device) > 0, make_arg((S, S))))
        yield SampleInput(make_arg((S, S)), args=(bernoulli_scalar().to(device), make_arg((S, S))))

        if not for_inplace_variant:
            yield SampleInput(make_arg((S,)), args=(torch.randn(S, S, device=device) > 0, make_arg((S, S))))

    samples = tuple(samples_generator())
    return samples


def sample_inputs_masked_fill(op_info, device, dtype, requires_grad, **kwargs):
    make_arg = partial(make_tensor, device=device, dtype=dtype, requires_grad=requires_grad)

    for_inplace_variant = kwargs.get('for_inplace_variant', False)

    def sample_generator():
        yield SampleInput(make_arg((S, S)), args=(torch.randn(S, S, device=device) > 0, 10))
        yield SampleInput(make_arg((S, S)), args=(torch.randn(S, S, device=device) > 0, make_arg(())))
        yield SampleInput(make_arg((S, S)), args=(torch.randn(S, device=device) > 0, 10))
        yield SampleInput(make_arg(()), args=(torch.randn((), device=device) > 0, 10))
        yield SampleInput(make_arg(()), args=(torch.randn((), device=device) > 0, make_arg(())))
        yield SampleInput(make_arg((S, S)), args=(torch.randn((), device=device) > 0, 10))

        if not for_inplace_variant:
            yield SampleInput(make_arg((S,)),
                              args=(torch.randn(S, S, device=device) > 0, make_arg(())))
            yield SampleInput(make_arg((S,)),
                              args=(torch.randn(S, S, device=device) > 0, 10))

    samples = tuple(sample_generator())
    return samples

def sample_inputs_masked_select(op_info, device, dtype, requires_grad, **kwargs):
    samples = (
        SampleInput(make_tensor((M, M), device, dtype, low=None, high=None, requires_grad=requires_grad),
                    args=(torch.randn(M, M, device=device) > 0,)),

        SampleInput(make_tensor((M, M), device, dtype, low=None, high=None, requires_grad=requires_grad),
                    args=(torch.randn((M,), device=device) > 0,)),

        SampleInput(make_tensor((M,), device, dtype, low=None, high=None, requires_grad=requires_grad),
                    args=(torch.randn((M, M), device=device) > 0,)),

        SampleInput(make_tensor((M, 1, M), device, dtype, low=None, high=None, requires_grad=requires_grad),
                    args=(torch.randn((M, M), device=device) > 0,)),

        SampleInput(make_tensor((), device, dtype, low=None, high=None, requires_grad=requires_grad),
                    args=(torch.tensor(1, device=device, dtype=torch.bool),)),

        SampleInput(make_tensor((M, M), device, dtype, low=None, high=None, requires_grad=requires_grad),
                    args=(torch.tensor(1, device=device, dtype=torch.bool),)),

        SampleInput(make_tensor((), device, dtype, low=None, high=None, requires_grad=requires_grad),
                    args=(torch.randn((M, M), device=device) > 0,)),
    )

    return samples

def sample_inputs_matrix_exp(op_info, device, dtype, requires_grad, **kwargs):
    samples = (
        SampleInput(make_tensor((S, S), device, dtype, requires_grad=requires_grad)),
        SampleInput(make_tensor((S, S, S), device, dtype, requires_grad=requires_grad)),
    )

    return samples

def sample_inputs_polar(op_info, device, dtype, requires_grad, **kwargs):
    def _make_tensor_helper(shape, low=None, high=None):
        return make_tensor(shape, device, dtype, low=low, high=high, requires_grad=requires_grad)

    samples = (
        SampleInput(_make_tensor_helper((S, S), low=0), args=(_make_tensor_helper((S, S)),)),
        SampleInput(_make_tensor_helper((), low=0), args=(_make_tensor_helper(()),)),
    )

    return samples


def sample_inputs_entr(op_info, device, dtype, requires_grad, **kwargs):
    low, _ = op_info.domain

    if requires_grad:
        low = 0 + op_info._domain_eps

    return (SampleInput(make_tensor((L,), device, dtype,
                                    low=low,
                                    requires_grad=requires_grad)),
            SampleInput(make_tensor((), device, dtype,
                                    low=low,
                                    requires_grad=requires_grad)))


def sample_inputs_rsub(op_info, device, dtype, requires_grad, variant='tensor', **kwargs):
    def _make_tensor_helper(shape, low=None, high=None):
        return make_tensor(shape, device, dtype, low=low, high=high, requires_grad=requires_grad)

    def _samples_with_alpha_helper(args, alphas, filter_fn=lambda arg_alpha: True):
        filtered_product = filter(filter_fn, product(args, alphas))  # type: ignore
        return (SampleInput(input, args=(arg,), kwargs=dict(alpha=alpha))
                for (input, arg), alpha in filtered_product)  # type: ignore

    int_alpha, float_alpha, complex_alpha = 2, 0.1, 1 + 0.6j

    if variant == 'tensor':
        samples = (  # type: ignore
            SampleInput(_make_tensor_helper((S, S)), args=(_make_tensor_helper((S, S)),)),
            SampleInput(_make_tensor_helper((S, S)), args=(_make_tensor_helper((S,)),)),
            SampleInput(_make_tensor_helper((S,)), args=(_make_tensor_helper((S, S)),)),
            SampleInput(_make_tensor_helper(()), args=(_make_tensor_helper(()),)),
            SampleInput(_make_tensor_helper(()), args=(_make_tensor_helper((S,)),)),
            SampleInput(_make_tensor_helper((S,)), args=(_make_tensor_helper(()),)),
        )

        if dtype.is_complex:
            alphas = [int_alpha, float_alpha, complex_alpha]
        elif dtype.is_floating_point:
            alphas = [int_alpha, float_alpha]
        else:
            alphas = [int_alpha]

        args = ((_make_tensor_helper((S, S)), _make_tensor_helper((S, S))),
                (_make_tensor_helper((S, S)), _make_tensor_helper((S,))),
                (_make_tensor_helper(()), _make_tensor_helper(())))
        samples += tuple(_samples_with_alpha_helper(args, alphas))  # type: ignore
    elif variant == 'scalar':
        # Scalar Other
        samples = (SampleInput(_make_tensor_helper((S, S)), args=(0.5,)),
                   SampleInput(_make_tensor_helper(()), args=(0.5,)),
                   SampleInput(_make_tensor_helper((S, S)), args=(1.5j,)),
                   SampleInput(_make_tensor_helper(()), args=(1.5j,)),
                   SampleInput(_make_tensor_helper((S, S)), args=(0.4 + 1.2j,)),
                   SampleInput(_make_tensor_helper(()), args=(1.2 + 1.76j,)))  # type: ignore

        scalar_args = [(_make_tensor_helper((S, S)), 0.5), (_make_tensor_helper(()), 0.5),
                       (_make_tensor_helper((S, S)), 2.7j), (_make_tensor_helper(()), 2.7j),
                       (_make_tensor_helper((S, S)), 1 - 2.7j), (_make_tensor_helper(()), 1 + 2.7j)]  # type: ignore

        alphas = [int_alpha, float_alpha, complex_alpha]

        def filter_fn(arg_alpha):
            arg, alpha = arg_alpha
            if isinstance(alpha, complex):
                if dtype.is_complex or isinstance(arg[1], complex):
                    return True
                else:
                    # complex alpha is valid only if either `self` or `other` is complex
                    return False

            # Non-Complex Alpha
            return True

        # Samples with alpha (scalar version) covers the following cases
        # self    | other   | alpha
        # -----------------------------------------
        # real    | real    | real (int and float)
        # real    | complex | real and complex
        # complex | real    | real and complex
        # complex | complex | real and complex
        #
        # It does not cover
        # real    | real    | complex
        # x = torch.randn(2, requires_grad=True, dtype=torch.float64)
        # torch.rsub(x, 1, alpha=1. + 1.6j)
        # RuntimeError: value cannot be converted to type double without overflow: (-1,-1.6)

        samples += tuple(_samples_with_alpha_helper(scalar_args, alphas, filter_fn=filter_fn))  # type: ignore
    else:
        raise Exception("Invalid variant!")

    return samples


def sample_inputs_cumulative_ops(op_info, device, dtype, requires_grad, supports_dtype_kwargs=True, **kwargs):
    def _make_tensor_helper(shape, low=None, high=None):
        return make_tensor(shape, device, dtype, low=low, high=high, requires_grad=requires_grad)

    samples = [
        SampleInput(_make_tensor_helper((S, S, S)), args=(0,)),
        SampleInput(_make_tensor_helper((S, S, S)), args=(1,)),
        SampleInput(_make_tensor_helper(()), args=(0,)),
    ]

    if supports_dtype_kwargs:
        # NOTE: if `dtype` is not same as input, then inplace variants fail with
        # `provided dtype must match the dtype of self tensor in cumsum`
        samples.append(SampleInput(_make_tensor_helper((S, S, S)), args=(1,), kwargs={'dtype': dtype}))

    return samples


def sample_inputs_unfold(op_info, device, dtype, requires_grad, **kwargs):
    test_cases = (
        ((), (0, 1, 1)),
        ((S, S, S, S), (0, 3, 1)),
        ((S, S, S, S), (1, 3, 1)),
        ((S, S, S, S), (2, 3, 1)),
        ((S, S, S, S), (3, 3, 1)),
        ((S, S, S, S), (0, 3, 2)),
        ((S, S, S, S), (1, 3, 2)),
        ((S, S, S, S), (2, 3, 2)),
        ((S, S, S, S), (3, 3, 2)),
        ((S, S, S, S), (0, 4, 1)),
        ((S, S, S, S), (1, 4, 1)),
        ((S, S, S, S), (2, 4, 1)),
        ((S, S, S, S), (3, 4, 1)),
        ((M,), (0, 3, 1)),
        ((M,), (0, 3, 2)),
        ((M,), (0, 3, 3)),
        ((1000,), (0, 3, 11)),
        ((1000,), (0, 2, 27)),
        ((10, 10), (0, 1, 2)),
        ((10, 10), (1, 2, 3)),
        ((10, 10), (1, 2, 2)),
        ((S, S, S), (2, 3, 2)),
    )

    sample_inputs = []
    for shape, arguments in test_cases:
        sample_inputs += [SampleInput(make_tensor(shape, device, dtype,
                                      low=None, high=None,
                                      requires_grad=requires_grad),
                                      args=arguments)]
    return sample_inputs


def sample_inputs_atan2(op_info, device, dtype, requires_grad, **kwargs):
    make_arg = partial(make_tensor, device=device, dtype=dtype, requires_grad=requires_grad)
    cases = (
        ((S, S, S), (S, S, S)),
        ((), ()),
        ((S, S, S), (S,)),
        # Enable the cases below once gh-53014 is in
        # ((S,), (S, S, S)),
        # ((S, 1, S), (S, S)),
    )

    def generator():
        for x_shape, y_shape in cases:
            yield SampleInput(make_arg(x_shape), args=(make_arg(y_shape),))

    return list(generator())

def sample_inputs_msort(op_info, device, dtype, requires_grad):
    sample = (SampleInput(make_tensor((S, M, S), device, dtype,
                                      low=None, high=None,
                                      requires_grad=requires_grad)),)

    return sample

def sample_inputs_lerp(op_info, device, dtype, requires_grad):
    def _make_tensor_helper(shape, low=None, high=None):
        return make_tensor(shape, device, dtype, low=low, high=high, requires_grad=requires_grad)

    samples = (
        # no broadcast
        SampleInput(_make_tensor_helper((S, S)), args=(_make_tensor_helper((S, S)), 0.4)),
        # broadcast rhs
        SampleInput(_make_tensor_helper((S, S)), args=(_make_tensor_helper((S,)), 0.4)),
        # scalar tensor
        SampleInput(_make_tensor_helper(()), args=(_make_tensor_helper(()), 0.4)),
        # broadcast rhs scalar-tensor
        SampleInput(_make_tensor_helper((S, S)), args=(_make_tensor_helper(()), 0.4)),
        # broadcast rhs with weight tensor
        SampleInput(_make_tensor_helper((S, S)), args=(_make_tensor_helper((S,)), _make_tensor_helper((S, S)))),
        # broadcast rhs and weight tensor
        SampleInput(_make_tensor_helper((S, S)), args=(_make_tensor_helper((S, 1)), _make_tensor_helper((S,)))),

        # Broadcasts `self` : Issue with inplace-variants
        # Reference: https://github.com/pytorch/pytorch/issues/50747
        # SampleInput((_make_tensor_helper((S,)), _make_tensor_helper((S, S)), 0.4)),
        # SampleInput((_make_tensor_helper(()), _make_tensor_helper((S, S)), 0.4)),
        # SampleInput((_make_tensor_helper((S, 1)), _make_tensor_helper((S, S)), 0.4)),
        # SampleInput((_make_tensor_helper((S, 1)), _make_tensor_helper((S, S)), _make_tensor_helper((S, 1)))),
    )  # type: ignore

    if dtype.is_complex:
        samples = samples + (  # type: ignore
            # no broadcast
            SampleInput(_make_tensor_helper((S, S)), args=(_make_tensor_helper((S, S)), 0.4j)),
            SampleInput(_make_tensor_helper((S, S)), args=(_make_tensor_helper((S, S)), 1.2 + 0.1j)),
            # broadcast rhs
            SampleInput(_make_tensor_helper((S, S)), args=(_make_tensor_helper((S,)), 0.4j)),
            SampleInput(_make_tensor_helper((S, S)), args=(_make_tensor_helper((S, S)), 5.4 + 9j)),
            # scalar tensor
            SampleInput(_make_tensor_helper(()), args=(_make_tensor_helper(()), 0.4j)),
            SampleInput(_make_tensor_helper(()), args=(_make_tensor_helper(()), 6.1 + 0.004j)),
            # broadcast rhs scalar-tensor
            SampleInput(_make_tensor_helper((S, S)), args=(_make_tensor_helper(()), 0.4j)),
            SampleInput(_make_tensor_helper((S, S)), args=(_make_tensor_helper(()), 1 + 2j)),
        )

    return samples

<<<<<<< HEAD
def sample_inputs_inner(self, device, dtype, requires_grad, **kwargs):
    return (
        SampleInput(
            make_tensor((S, ), device, dtype, requires_grad=requires_grad),
            args=(
                make_tensor((S, ), device, dtype, requires_grad=requires_grad),
            )
        ),
        SampleInput(
            make_tensor((), device, dtype, requires_grad=requires_grad),
            args=(
                make_tensor((S, S), device, dtype, requires_grad=requires_grad),
            )
        ),
    )

=======
def sample_inputs_kron(op_info, device, dtype, requires_grad):
    test_cases = (
        ((S, S), (M, L)),
    )

    sample_inputs = []
    for input_shape, other_shape in test_cases:
        input = make_tensor(input_shape, device, dtype, low=None, high=None, requires_grad=requires_grad)
        other = make_tensor(other_shape, device, dtype, low=None, high=None, requires_grad=requires_grad)
        sample = SampleInput(input, args=(other,))
        sample_inputs.append(sample)
    return tuple(sample_inputs)

>>>>>>> b1d17bc5
foreach_unary_op_db: List[OpInfo] = [
    ForeachUnaryFuncInfo('exp'),
    ForeachUnaryFuncInfo('acos'),
    ForeachUnaryFuncInfo('asin'),
    ForeachUnaryFuncInfo('atan'),
    ForeachUnaryFuncInfo('cos'),
    ForeachUnaryFuncInfo('cosh'),
    ForeachUnaryFuncInfo('log'),
    ForeachUnaryFuncInfo('log10'),
    ForeachUnaryFuncInfo('log2'),
    ForeachUnaryFuncInfo('tan'),
    ForeachUnaryFuncInfo('tanh'),
    ForeachUnaryFuncInfo('sin'),
    ForeachUnaryFuncInfo('sinh'),

    ForeachUnaryFuncInfo('neg',
                         dtypes=all_types_and_complex(),
                         dtypesIfCPU=all_types_and_complex(),
                         dtypesIfCUDA=all_types_and_complex(),
                         sample_inputs_func=sample_inputs_foreach,
                         safe_casts_outputs=False),

    ForeachUnaryFuncInfo('sqrt',
                         dtypes=floating_types(),
                         dtypesIfCPU=floating_and_complex_types_and(torch.bfloat16),
                         dtypesIfCUDA=floating_and_complex_types_and(torch.half)),

    ForeachUnaryFuncInfo('ceil',
                         dtypes=floating_types(),
                         dtypesIfCPU=floating_types_and(torch.bfloat16),
                         dtypesIfCUDA=floating_types_and(torch.half)),

    ForeachUnaryFuncInfo('erf',
                         dtypes=floating_types(),
                         dtypesIfCPU=floating_types_and(torch.bfloat16),
                         dtypesIfCUDA=floating_types_and(torch.half)),

    ForeachUnaryFuncInfo('erfc',
                         dtypes=floating_types(),
                         dtypesIfCPU=floating_types_and(torch.bfloat16),
                         dtypesIfCUDA=floating_types_and(torch.half)),

    ForeachUnaryFuncInfo('expm1',
                         dtypes=floating_types(),
                         dtypesIfCPU=floating_types_and(torch.bfloat16),
                         dtypesIfCUDA=floating_types_and(torch.half)),

    ForeachUnaryFuncInfo('floor',
                         dtypes=floating_types(),
                         dtypesIfCPU=floating_types_and(torch.bfloat16),
                         dtypesIfCUDA=floating_types_and(torch.half)),

    ForeachUnaryFuncInfo('log1p',
                         dtypes=floating_types(),
                         dtypesIfCPU=floating_types_and(torch.bfloat16),
                         dtypesIfCUDA=floating_types_and(torch.half)),

    ForeachUnaryFuncInfo('round',
                         dtypes=floating_types(),
                         dtypesIfCPU=floating_types_and(torch.bfloat16),
                         dtypesIfCUDA=floating_types_and(torch.half)),

    ForeachUnaryFuncInfo('frac',
                         dtypes=floating_types(),
                         dtypesIfCPU=floating_types_and(torch.bfloat16),
                         dtypesIfCUDA=floating_types_and(torch.half)),

    ForeachUnaryFuncInfo('reciprocal',
                         dtypes=floating_types(),
                         dtypesIfCPU=floating_types_and(torch.bfloat16),
                         dtypesIfCUDA=floating_types_and(torch.half)),

    ForeachUnaryFuncInfo('sigmoid',
                         dtypes=floating_types(),
                         dtypesIfCPU=floating_types_and(torch.bfloat16),
                         dtypesIfCUDA=floating_types_and(torch.half)),

    ForeachUnaryFuncInfo('trunc',
                         dtypes=floating_types(),
                         dtypesIfCPU=floating_types_and(torch.bfloat16),
                         dtypesIfCUDA=floating_types_and(torch.half)),

    ForeachUnaryFuncInfo('abs',
                         dtypes=all_types_and_complex_and(torch.bfloat16, torch.half, torch.bool),
                         dtypesIfCPU=all_types_and_complex_and(torch.bfloat16, torch.half),
                         dtypesIfCUDA=all_types_and_complex_and(torch.bfloat16, torch.half, torch.bool),
                         safe_casts_outputs=False)
]

def reference_sign(x):
    if x.dtype == np.bool_:
        # `np.sign` doesn't support `bool`.
        # >>> np.sign(True)
        # ufunc 'sign' did not contain a loop
        # with signature matching types dtype('bool') -> dtype('bool')
        return np.sign(x, dtype=np.uint8).astype(np.bool_)
    return np.sign(x)


def reference_sgn(x):
    # NumPy doesn't have an equivalent to `torch.sgn` when the dtype is complex.
    # For complex inputs, `np.sign` returns sign(x.real) + 0j if x.real != 0 else sign(x.imag) + 0j.
    # while `torch.sgn` returns, 0 if abs(input) == 0 else input/abs(input)
    if x.dtype not in [np.complex64, np.complex128]:
        return reference_sign(x)

    out = (x / np.abs(x))
    if out.ndim == 0:
        # Handle x == 0 case
        if (x == 0):
            # Can't assign to np.complex object
            # So make a new one.
            return np.array(complex(0, 0), dtype=x.dtype)
        return out

    # Handle x == 0 case
    mask = (x == 0)
    out[mask] = complex(0, 0)
    return out


def reference_sigmoid(x):
    # 'scipy.special.expit' not supported for the input types
    if x.dtype in [np.complex64, np.complex128]:
        return (1 / (1 + np.exp(-x)))
    return scipy.special.expit(x)


def reference_lgamma(x):
    # scipy.special.gammaln returns `-inf` when input is `-inf`.
    # While Pytorch, C and C++, all return `inf` when input is `-inf`.
    # Reference:
    # https://en.cppreference.com/w/cpp/numeric/math/lgamma
    # https://en.cppreference.com/w/c/numeric/math/lgamma

    # To handle the above discrepancy,
    # we replace -inf with inf so values
    # that were originally -inf map to inf as expected
    if x.dtype.kind == 'f':
        x = np.where(x == float('-inf'), np.array(float('inf'), dtype=x.dtype), x)

    out = scipy.special.gammaln(x)

    if x.dtype == np.float16:
        # `scipy.special.gammaln` returns output of float32 when input is float16,
        # while `torch.lgamma` preserves `float16`. But due to smaller range of float16,
        # Pytorch version outputs `inf` while SciPy returns finite values.
        out = out.astype(np.float16)

    return out


def gradcheck_wrapper_hermitian_input(op, input, *args, **kwargs):
    """Gradcheck wrapper for functions that take Hermitian matrices as input.

    They require a modified function because the finite-difference algorithm
    for calculating derivatives does not preserve the Hermitian property of the input.
    """
    return op(input + input.conj().transpose(-2, -1), *args, **kwargs)


def gradcheck_wrapper_triangular_input(op, input, *args, upper=False, **kwargs):
    """Gradcheck wrpper for functions that take lower or upper triangular matrices as input.

    They require a modified function because the finite-difference algorithm
    for calculating derivatives does not preserve the triangular property of the input.
    """
    return op(input.triu() if upper else input.tril(), upper)


# Operator database (sorted alphabetically)
op_db: List[OpInfo] = [
    UnaryUfuncInfo('abs',
                   aliases=('absolute', ),
                   ref=np.abs,
                   dtypes=all_types_and_complex_and(torch.half, torch.bfloat16),
                   dtypesIfCPU=all_types_and_complex_and(torch.half, torch.bfloat16),
                   dtypesIfCUDA=all_types_and_complex_and(torch.bool, torch.half, torch.bfloat16),
                   skips=(
                       SkipInfo('TestUnaryUfuncs', 'test_reference_numerics_extremal',
                                device_type='cpu', dtypes=[torch.cfloat, torch.cdouble]),
                       SkipInfo('TestUnaryUfuncs', 'test_reference_numerics_hard',
                                device_type='cpu', dtypes=[torch.cfloat]),
                       # Reference: https://github.com/pytorch/pytorch/issues/49224
                       SkipInfo('TestUnaryUfuncs', 'test_reference_numerics_normal',
                                dtypes=[torch.int8], active_if=TEST_WITH_ASAN),
                       # TODO: Fix test_out_arg_all_dtypes as torch.empty_like(expected_output) where expected_output=op(input)
                       # We can break the logic of the loop over all possible types but it is OK.
                       # https://github.com/pytorch/pytorch/blob/master/test/test_unary_ufuncs.py#L440-L449
                       SkipInfo('TestUnaryUfuncs', 'test_out_arg_all_dtypes',
                                dtypes=[torch.cfloat, torch.cdouble]),
                   ),
                   supports_inplace_autograd=False,
                   assert_autodiffed=True),
    # NOTE: CPU complex acos produces incorrect outputs (https://github.com/pytorch/pytorch/issues/42952)
    UnaryUfuncInfo('acos',
                   aliases=('arccos', ),
                   ref=np.arccos,
                   domain=(-1, 1),
                   handles_complex_extremals=False,
                   dtypes=all_types_and_complex_and(torch.bool),
                   dtypesIfCPU=all_types_and_complex_and(torch.bool, torch.bfloat16),
                   dtypesIfCUDA=all_types_and_complex_and(torch.bool, torch.half),
                   assert_autodiffed=True,
                   decorators=(precisionOverride({torch.float16: 1e-2,
                                                  torch.bfloat16: 1e-1,
                                                  torch.complex64: 1e-2}),),
                   safe_casts_outputs=True,
                   skips=(
                       # "rsqrt_cpu" not implemented for 'BFloat16'
                       SkipInfo('TestOpInfo', 'test_supported_backward', dtypes=(torch.bfloat16,)),
                       SkipInfo('TestUnaryUfuncs', 'test_reference_numerics_hard',
                                device_type='cpu', dtypes=[torch.cfloat, torch.cdouble]),
                       SkipInfo('TestGradients', 'test_fn_grad',
                                dtypes=[torch.cdouble], active_if=IS_WINDOWS),
                       SkipInfo('TestGradients', 'test_method_grad',
                                dtypes=[torch.cdouble], active_if=IS_WINDOWS),
                       SkipInfo('TestGradients', 'test_inplace_grad',
                                dtypes=[torch.cdouble], active_if=IS_WINDOWS),
                   )),
    # NOTE: the derivative for inplace acosh is not implemented
    UnaryUfuncInfo('acosh',
                   aliases=('arccosh', ),
                   ref=np.arccosh,
                   domain=(1, float('inf')),
                   dtypes=all_types_and_complex_and(torch.bool),
                   dtypesIfCPU=all_types_and_complex_and(torch.bool),
                   dtypesIfCUDA=all_types_and_complex_and(torch.bool, torch.half, torch.bfloat16),
                   safe_casts_outputs=True,
                   decorators=(precisionOverride({torch.bfloat16: 5e-2}),),
                   supports_inplace_autograd=False,
                   skips=(
                       # "rsqrt_cuda" not implemented for 'BFloat16'
                       SkipInfo('TestOpInfo', 'test_supported_backward', dtypes=(torch.bfloat16,)),
                       SkipInfo('TestUnaryUfuncs', 'test_reference_numerics_extremal',
                                device_type='cpu', dtypes=[torch.cfloat, torch.cdouble]),
                       SkipInfo('TestUnaryUfuncs', 'test_reference_numerics_hard',
                                device_type='cpu', dtypes=[torch.cfloat, torch.cdouble]),
                       SkipInfo('TestUnaryUfuncs', 'test_reference_numerics_extremal',
                                device_type='cuda', dtypes=[torch.cdouble],
                                active_if=IS_WINDOWS),
                       SkipInfo('TestUnaryUfuncs', 'test_reference_numerics_hard',
                                device_type='cuda', dtypes=[torch.cdouble],
                                active_if=IS_WINDOWS),
                       SkipInfo('TestUnaryUfuncs', 'test_reference_numerics_normal',
                                device_type='cuda', dtypes=[torch.cdouble],
                                active_if=IS_WINDOWS),
                       # Reference: https://github.com/pytorch/pytorch/issues/50692
                       SkipInfo('TestGradients', 'test_fn_grad',
                                device_type='cuda', dtypes=[torch.cdouble], active_if=IS_WINDOWS),
                       SkipInfo('TestGradients', 'test_method_grad',
                                device_type='cuda', dtypes=[torch.cdouble], active_if=IS_WINDOWS),
                   )),
    OpInfo('addmm',
           dtypes=floating_types(),
           dtypesIfCPU=all_types_and_complex_and(torch.float16, torch.bfloat16),
           # BFloat16 support on CUDA requires CUDA 11 and SM53
           dtypesIfCUDA=floating_types_and(torch.float16, torch.complex64, torch.complex128,
                                           *[torch.bfloat16] if CUDA11OrLater else []),
           dtypesIfROCM=floating_types_and(torch.float16, torch.complex64, torch.complex128, torch.bfloat16),
           assert_autodiffed=True,
           autodiff_nonfusible_nodes=['aten::add', 'aten::mm'],
           skips=(
               # Skips unsupported bfloat16 check because above support check
               #   doesn't work on all platforms
               SkipInfo('TestOpInfo', 'test_unsupported_dtypes', dtypes=(torch.bfloat16,)),
               # TODO: remove redundant method_tests() entries
               SkipInfo('TestOpInfo', 'test_duplicate_method_tests')),
           sample_inputs_func=sample_inputs_addmm),
    OpInfo('addmv',
           dtypes=floating_types(),
           dtypesIfCPU=all_types_and_complex_and(torch.bfloat16),
           dtypesIfCUDA=floating_types_and(torch.float16, torch.complex64, torch.complex128,
                                           *[torch.bfloat16] if CUDA11OrLater else []),
           dtypesIfROCM=floating_types_and(torch.half),
           supports_inplace_autograd=False,
           skips=(
               # issue may fix: https://github.com/pytorch/pytorch/issues/55589
               # AssertionError: UserWarning not triggered : Resized a non-empty tensor but did not warn about it.
               SkipInfo('TestCommon', 'test_out', dtypes=(torch.float32,)),
           ),
           sample_inputs_func=sample_inputs_addmv),
    OpInfo('addr',
           dtypes=all_types_and_complex_and(torch.bool, torch.bfloat16, torch.float16),
           # Reference: https://github.com/pytorch/pytorch/issues/50747
           supports_inplace_autograd=False,
           skips=(
               # "addmv_impl_cpu" not implemented for 'Half'
               # at::cuda::blas::gemv: not implemented for N3c108BFloat16E
               SkipInfo('TestOpInfo', 'test_supported_backward', dtypes=(torch.float16, torch.bfloat16)),
               # Reference: https://github.com/pytorch/pytorch/issues/50747
               SkipInfo('TestCommon', 'test_variant_consistency_eager',
                        dtypes=all_types_and_complex_and(torch.bool, torch.bfloat16, torch.float16)),),
           sample_inputs_func=sample_inputs_addr),
    OpInfo('addcmul',
           dtypes=all_types_and_complex(),
           dtypesIfCUDA=all_types_and_complex_and(torch.float16, torch.bfloat16),
           assert_autodiffed=True,
           supports_inplace_autograd=False,
           skips=(
               # TODO: update sample inputs with for_inplace_variant kwarg to support this test
               SkipInfo('TestCommon', 'test_variant_consistency_eager'),),
           sample_inputs_func=sample_inputs_addcmul_addcdiv),
    OpInfo('addcdiv',
           dtypes=floating_and_complex_types(),
           dtypesIfCUDA=floating_and_complex_types_and(torch.float16, torch.bfloat16),
           supports_inplace_autograd=False,
           skips=(
               # TODO: update sample inputs with for_inplace_variant kwarg to support this test
               SkipInfo('TestCommon', 'test_variant_consistency_eager'),),
           sample_inputs_func=sample_inputs_addcmul_addcdiv),
    OpInfo('amax',
           dtypes=all_types_and(torch.float16, torch.bfloat16, torch.bool),
           sample_inputs_func=sample_inputs_amax_amin,),
    OpInfo('amin',
           dtypes=all_types_and(torch.float16, torch.bfloat16, torch.bool),
           sample_inputs_func=sample_inputs_amax_amin),
    OpInfo('argmax',
           dtypes=all_types_and(torch.float16, torch.bfloat16),
           supports_autograd=False,
           sample_inputs_func=sample_inputs_argmax_argmin,),
    OpInfo('argmin',
           dtypes=all_types_and(torch.float16, torch.bfloat16),
           supports_autograd=False,
           sample_inputs_func=sample_inputs_argmax_argmin,),
    UnaryUfuncInfo('asin',
                   aliases=('arcsin', ),
                   ref=np.arcsin,
                   domain=(-1, 1),
                   supports_sparse=True,
                   decorators=(precisionOverride({torch.bfloat16: 1e-2}),),
                   safe_casts_outputs=True,
                   dtypes=all_types_and_complex_and(torch.bool),
                   dtypesIfCPU=all_types_and_complex_and(torch.bool, torch.bfloat16),
                   dtypesIfCUDA=all_types_and_complex_and(torch.bool, torch.half),
                   assert_autodiffed=True,
                   skips=(
                       # "rsqrt_cpu" not implemented for 'BFloat16'
                       SkipInfo('TestOpInfo', 'test_supported_backward', dtypes=(torch.bfloat16,)),
                       SkipInfo('TestUnaryUfuncs', 'test_reference_numerics_extremal',
                                device_type='cpu', dtypes=[torch.cfloat, torch.cdouble]),
                       SkipInfo('TestUnaryUfuncs', 'test_reference_numerics_hard',
                                device_type='cpu', dtypes=[torch.cfloat, torch.cdouble]),
                       SkipInfo('TestUnaryUfuncs', 'test_reference_numerics_extremal',
                                device_type='cuda', dtypes=[torch.cdouble],
                                active_if=IS_WINDOWS),
                       SkipInfo('TestUnaryUfuncs', 'test_reference_numerics_hard',
                                device_type='cuda', dtypes=[torch.cdouble],
                                active_if=IS_WINDOWS)
                   )),
    # NOTE: derivative for inplace asinh is not implemented
    UnaryUfuncInfo('asinh',
                   aliases=('arcsinh', ),
                   ref=np.arcsinh,
                   dtypes=all_types_and_complex_and(torch.bool),
                   dtypesIfCPU=all_types_and_complex_and(torch.bool),
                   dtypesIfCUDA=all_types_and_complex_and(torch.bool, torch.half, torch.bfloat16),
                   safe_casts_outputs=True,
                   decorators=(precisionOverride({torch.bfloat16: 5e-2}),),
                   supports_inplace_autograd=False,
                   skips=(
                       # "rsqrt_cuda" not implemented for 'BFloat16'
                       SkipInfo('TestOpInfo', 'test_supported_backward', dtypes=(torch.bfloat16,)),
                       SkipInfo('TestUnaryUfuncs', 'test_reference_numerics_extremal',
                                device_type='cpu', dtypes=[torch.cfloat, torch.cdouble]),
                       SkipInfo('TestUnaryUfuncs', 'test_reference_numerics_hard',
                                device_type='cpu', dtypes=[torch.cfloat, torch.cdouble]),
                       SkipInfo('TestUnaryUfuncs', 'test_reference_numerics_normal',
                                device_type='cpu', dtypes=[torch.cfloat, torch.cdouble]),
                       SkipInfo('TestUnaryUfuncs', 'test_reference_numerics_extremal',
                                device_type='cuda', dtypes=[torch.cdouble],
                                active_if=IS_WINDOWS),
                       SkipInfo('TestUnaryUfuncs', 'test_reference_numerics_hard',
                                device_type='cuda', dtypes=[torch.cdouble],
                                active_if=IS_WINDOWS),
                   )),
    UnaryUfuncInfo('atan',
                   aliases=('arctan', ),
                   ref=np.arctan,
                   dtypes=all_types_and_complex_and(torch.bool),
                   dtypesIfCPU=all_types_and_complex_and(torch.bool, torch.bfloat16),
                   dtypesIfCUDA=all_types_and_complex_and(torch.bool, torch.half),
                   assert_autodiffed=True,
                   decorators=(precisionOverride({torch.bfloat16: 1e-2}),),
                   safe_casts_outputs=True,
                   skips=(
                       SkipInfo('TestUnaryUfuncs', 'test_reference_numerics_extremal',
                                device_type='cpu', dtypes=[torch.cfloat, torch.cdouble]),
                       SkipInfo('TestUnaryUfuncs', 'test_reference_numerics_hard',
                                device_type='cpu', dtypes=[torch.cfloat, torch.cdouble]),
                       SkipInfo('TestUnaryUfuncs', 'test_reference_numerics_normal',
                                device_type='cpu', dtypes=[torch.cfloat, torch.cdouble]),
                       SkipInfo('TestUnaryUfuncs', 'test_reference_numerics_extremal',
                                device_type='cuda', dtypes=[torch.cfloat, torch.cdouble],
                                active_if=IS_WINDOWS),
                       SkipInfo('TestUnaryUfuncs', 'test_reference_numerics_hard',
                                device_type='cuda', dtypes=[torch.cfloat, torch.cdouble],
                                active_if=IS_WINDOWS),
                       SkipInfo('TestUnaryUfuncs', 'test_reference_numerics_normal',
                                device_type='cuda', dtypes=[torch.cfloat, torch.cdouble],
                                active_if=IS_WINDOWS),
                   )),
    OpInfo('atan2',
           dtypes=all_types_and(torch.bool),
           dtypesIfCPU=all_types_and(torch.bool),
           dtypesIfCUDA=all_types_and(torch.bool, torch.half),
           sample_inputs_func=sample_inputs_atan2,
           ),
    UnaryUfuncInfo('atanh',
                   aliases=('arctanh', ),
                   ref=np.arctanh,
                   domain=(-1, 1),
                   dtypes=all_types_and_complex_and(torch.bool),
                   dtypesIfCPU=all_types_and_complex_and(torch.bool),
                   dtypesIfCUDA=all_types_and_complex_and(torch.bool, torch.half, torch.bfloat16),
                   safe_casts_outputs=True,
                   decorators=(precisionOverride({torch.bfloat16: 1e-2}),),
                   supports_inplace_autograd=False,
                   skips=(
                       SkipInfo('TestUnaryUfuncs', 'test_reference_numerics_extremal',
                                device_type='cpu', dtypes=[torch.cfloat, torch.cdouble]),
                       SkipInfo('TestUnaryUfuncs', 'test_reference_numerics_normal',
                                device_type='cpu', dtypes=[torch.cfloat, torch.cdouble]),
                       SkipInfo('TestUnaryUfuncs', 'test_reference_numerics_extremal',
                                device_type='cuda', dtypes=[torch.cfloat, torch.cdouble],
                                active_if=IS_WINDOWS),
                       SkipInfo('TestUnaryUfuncs', 'test_reference_numerics_hard',
                                device_type='cuda', dtypes=[torch.cfloat],
                                active_if=IS_WINDOWS),
                   )),
    OpInfo('broadcast_to',
           dtypes=all_types_and_complex_and(torch.bool, torch.float16, torch.bfloat16),
           supports_out=False,
           sample_inputs_func=sample_inputs_broadcast_to),
    UnaryUfuncInfo('bitwise_not',
                   ref=np.bitwise_not,
                   dtypes=integral_types_and(torch.bool),
                   dtypesIfCPU=None,
                   dtypesIfCUDA=None,
                   dtypesIfROCM=None,
                   supports_autograd=False),
    UnaryUfuncInfo('ceil',
                   ref=np.ceil,
                   dtypes=floating_types_and(torch.half),
                   dtypesIfCPU=floating_types_and(torch.bfloat16),
                   dtypesIfCUDA=floating_types_and(torch.half),
                   assert_autodiffed=True),
    OpInfo('cholesky',
           dtypes=floating_and_complex_types(),
           check_batched_gradgrad=False,
           sample_inputs_func=sample_inputs_linalg_cholesky,
           gradcheck_wrapper=gradcheck_wrapper_hermitian_input,
           decorators=[skipCUDAIfNoMagma, skipCUDAIfRocm, skipCPUIfNoLapack],
           skips=(
               # cuda gradchecks are slow
               # see discussion https://github.com/pytorch/pytorch/pull/47761#issuecomment-747316775
               SkipInfo('TestGradients', 'test_fn_gradgrad', device_type='cuda'),)),
    OpInfo('cholesky_inverse',
           dtypes=floating_and_complex_types(),
           # TODO: RuntimeError: cholesky_inverse does not support automatic differentiation for outputs
           # with complex dtype.
           supports_complex_autograd=False,
           check_batched_gradgrad=False,
           sample_inputs_func=sample_inputs_linalg_cholesky_inverse,
           gradcheck_wrapper=gradcheck_wrapper_triangular_input,
           decorators=[skipCUDAIfNoMagma, skipCPUIfNoLapack],
           skips=(
               # cholesky_inverse does not correctly warn when resizing out= inputs
               SkipInfo('TestCommon', 'test_out'),)),
    OpInfo('symeig',
           dtypes=floating_and_complex_types(),
           check_batched_gradgrad=False,
           sample_inputs_func=sample_inputs_symeig,
           gradcheck_wrapper=gradcheck_wrapper_hermitian_input,
           decorators=[skipCUDAIfNoMagma, skipCUDAIfRocm, skipCPUIfNoLapack],
           skips=(
               # cuda gradchecks are slow
               # see discussion https://github.com/pytorch/pytorch/pull/47761#issuecomment-747316775
               SkipInfo('TestGradients', 'test_fn_gradgrad', device_type='cuda'),)
           ),
    UnaryUfuncInfo('clamp',
                   aliases=('clip', ),
                   decorators=(precisionOverride({torch.bfloat16: 7e-2, torch.float16: 1e-2}),),
                   ref=np.clip,
                   dtypes=all_types_and(torch.half, torch.bfloat16),
                   dtypesIfCPU=all_types_and(torch.bfloat16),
                   dtypesIfCUDA=all_types_and(torch.half, torch.bfloat16),
                   assert_autodiffed=True,
                   skips=(
                       # Reference: https://github.com/pytorch/pytorch/issues/54841
                       SkipInfo('TestUnaryUfuncs', 'test_reference_numerics_extremal',
                                device_type='cpu', dtypes=[torch.bfloat16]),
                   ),
                   sample_kwargs=sample_kwargs_clamp,
                   sample_inputs_func=sample_inputs_clamp),
    UnaryUfuncInfo('conj',
                   ref=np.conj,
                   dtypes=all_types_and_complex_and(torch.bool,
                                                    torch.bfloat16, torch.half),
                   dtypesIfCPU=None,
                   dtypesIfCUDA=None,
                   dtypesIfROCM=None,
                   skips=(
                       # File "test_unary_ufuncs.py", line 289, in test_reference_numerics
                       #  if not torch.can_cast(numpy_to_torch_dtype_dict[expected.dtype.type], dtype):
                       # KeyError: <class 'numpy.intc'>
                       # Following error in Windows CI
                       SkipInfo('TestUnaryUfuncs', 'test_reference_numerics_normal',
                                dtypes=[torch.int],
                                active_if=IS_WINDOWS),
                       SkipInfo('TestUnaryUfuncs', 'test_reference_numerics_hard',
                                dtypes=[torch.int],
                                active_if=IS_WINDOWS),
                   )),
    OpInfo('copysign',
           dtypes=all_types_and(torch.bool, torch.half, torch.bfloat16),
           sample_inputs_func=sample_inputs_copysign,
           supports_inplace_autograd=False,
           ),
    UnaryUfuncInfo('cos',
                   ref=np.cos,
                   dtypes=all_types_and_complex_and(torch.bool, torch.bfloat16),
                   dtypesIfCPU=all_types_and_complex_and(torch.bool, torch.bfloat16),
                   dtypesIfCUDA=all_types_and_complex_and(torch.bool, torch.half, torch.bfloat16),
                   assert_autodiffed=True,
                   handles_large_floats=False,
                   safe_casts_outputs=True,
                   decorators=(precisionOverride({torch.bfloat16: 1e-2}),),
                   skips=(
                       # "sin_cuda" not implemented for 'BFloat16'
                       SkipInfo('TestOpInfo', 'test_supported_backward', dtypes=(torch.bfloat16,)),
                       SkipInfo('TestUnaryUfuncs', 'test_reference_numerics_extremal',
                                dtypes=[torch.cfloat, torch.cdouble], active_if=IS_WINDOWS),
                       SkipInfo('TestUnaryUfuncs', 'test_reference_numerics_extremal', device_type='cpu',
                                dtypes=[torch.cfloat, torch.cdouble], active_if=IS_MACOS),
                   )),
    UnaryUfuncInfo('cosh',
                   ref=np_unary_ufunc_integer_promotion_wrapper(np.cosh),
                   dtypesIfCPU=all_types_and_complex_and(torch.bool),
                   dtypesIfCUDA=all_types_and_complex_and(torch.bool, torch.half),
                   safe_casts_outputs=True,
                   assert_autodiffed=True,
                   skips=(
                       # Reference: https://github.com/pytorch/pytorch/issues/48641
                       SkipInfo('TestUnaryUfuncs', 'test_reference_numerics_hard',
                                device_type='cpu', dtypes=[torch.int8]),
                       SkipInfo('TestUnaryUfuncs', 'test_reference_numerics_extremal',
                                dtypes=[torch.cfloat, torch.cdouble], active_if=IS_WINDOWS),
                       SkipInfo('TestUnaryUfuncs', 'test_reference_numerics_hard',
                                dtypes=[torch.cfloat, torch.cdouble], active_if=IS_WINDOWS),
                       SkipInfo('TestUnaryUfuncs', 'test_reference_numerics_extremal', device_type='cpu',
                                dtypes=[torch.cfloat, torch.cdouble], active_if=IS_MACOS),
                       SkipInfo('TestUnaryUfuncs', 'test_reference_numerics_hard', device_type='cpu',
                                dtypes=[torch.cfloat, torch.cdouble], active_if=IS_MACOS),
                   )),
    OpInfo('cumsum',
           dtypesIfCPU=all_types_and_complex_and(torch.bool),
           dtypesIfCUDA=all_types_and_complex_and(torch.bool, torch.half),
           skips=(
               # "cumsum_out_{cpu,cuda}" not implemented for 'Bool'
               SkipInfo('TestOpInfo', 'test_supported_dtypes',
                        dtypes=(torch.bool,)),
               # cumsum does not handle correctly out= dtypes
               SkipInfo('TestCommon', 'test_out'),
           ),
           sample_inputs_func=sample_inputs_cumulative_ops),
    OpInfo('cumprod',
           dtypes=all_types_and_complex_and(torch.bool),
           dtypesIfCUDA=all_types_and_complex_and(torch.bool, torch.float16),
           skips=(
               # "cumprod_out_{cpu, cuda}" not implemented for 'Bool'
               SkipInfo('TestOpInfo', 'test_supported_dtypes',
                        dtypes=(torch.bool,)),
               # cumprod does not handle correctly out= dtypes
               SkipInfo('TestCommon', 'test_out',
                        dtypes=[torch.float32]),
           ),
           sample_inputs_func=sample_inputs_cumprod),
    OpInfo('cummax',
           dtypesIfCPU=all_types_and(torch.bool),
           dtypesIfCUDA=all_types_and(torch.bool, torch.half),
           sample_inputs_func=partial(sample_inputs_cumulative_ops, supports_dtype_kwargs=False)),
    OpInfo('cummin',
           dtypesIfCPU=all_types_and(torch.bool),
           dtypesIfCUDA=all_types_and(torch.bool, torch.half),
           sample_inputs_func=partial(sample_inputs_cumulative_ops, supports_dtype_kwargs=False)),
    UnaryUfuncInfo('deg2rad',
                   ref=np.radians,
                   decorators=(precisionOverride({torch.bfloat16: 7e-1,
                                                  torch.float16: 7e-1}),),
                   dtypes=all_types_and(torch.bool, torch.half, torch.bfloat16),
                   dtypesIfCPU=all_types_and(torch.bool, torch.half, torch.bfloat16),
                   dtypesIfCUDA=all_types_and(torch.bool, torch.half, torch.bfloat16),
                   skips=(
                       # Reference: https://github.com/pytorch/pytorch/pull/51283#issuecomment-770614273
                       SkipInfo('TestUnaryUfuncs', 'test_reference_numerics_hard',
                                dtypes=[torch.bfloat16]),
                   ),
                   safe_casts_outputs=True),
    OpInfo('diff',
           op=torch.diff,
           dtypes=all_types_and_complex_and(torch.bool, torch.float16, torch.bfloat16),
           sample_inputs_func=sample_inputs_diff),
    OpInfo('div',
           variant_test_name='no_rounding_mode',
           dtypes=all_types_and_complex_and(torch.bool, torch.half, torch.bfloat16),
           sample_inputs_func=sample_inputs_div,
           skips=(SkipInfo('TestOpInfo', 'test_duplicate_method_tests'),),
           assert_autodiffed=True),
    OpInfo('div',
           variant_test_name='true_rounding',
           dtypes=all_types_and_complex_and(torch.bool, torch.half, torch.bfloat16),
           sample_inputs_func=partial(sample_inputs_div, rounding_mode=None),
           skips=(SkipInfo('TestOpInfo', 'test_duplicate_method_tests'),),
           assert_autodiffed=True),
    OpInfo('div',
           variant_test_name='trunc_rounding',
           dtypes=all_types_and(torch.half, torch.bfloat16),
           sample_inputs_func=partial(sample_inputs_div, rounding_mode='trunc'),
           skips=(SkipInfo('TestOpInfo', 'test_duplicate_method_tests'),),
           assert_autodiffed=True),
    OpInfo('div',
           variant_test_name='floor_rounding',
           dtypes=all_types_and(torch.half, torch.bfloat16),
           sample_inputs_func=partial(sample_inputs_div, rounding_mode='floor'),
           skips=(SkipInfo('TestOpInfo', 'test_duplicate_method_tests'),),
           assert_autodiffed=True),
    UnaryUfuncInfo('exp',
                   ref=np_unary_ufunc_integer_promotion_wrapper(np.exp),
                   dtypes=all_types_and_complex_and(torch.bool, torch.half),
                   dtypesIfCPU=all_types_and_complex_and(torch.bool, torch.bfloat16),
                   dtypesIfCUDA=all_types_and_complex_and(torch.bool, torch.half, torch.bfloat16),
                   skips=(
                       # Reference: https://github.com/pytorch/pytorch/pull/50093#pullrequestreview-561791547
                       SkipInfo('TestUnaryUfuncs', 'test_reference_numerics_extremal', dtypes=[torch.bfloat16]),
                       SkipInfo('TestUnaryUfuncs', 'test_reference_numerics_hard', dtypes=[torch.bfloat16]),
                       SkipInfo('TestUnaryUfuncs', 'test_reference_numerics_normal', dtypes=[torch.bfloat16]),
                       # Reference: https://github.com/pytorch/pytorch/issues/48010
                       SkipInfo('TestUnaryUfuncs', 'test_reference_numerics_extremal',
                                device_type='cpu', dtypes=[torch.cfloat, torch.cdouble]),
                       SkipInfo('TestUnaryUfuncs', 'test_reference_numerics_hard',
                                device_type='cpu', dtypes=[torch.cfloat, torch.cdouble]),
                   ),
                   assert_autodiffed=True,
                   safe_casts_outputs=True),
    OpInfo('diag',
           dtypes=all_types_and_complex_and(torch.bool),
           dtypesIfCPU=all_types_and_complex_and(torch.bool),
           dtypesIfCUDA=all_types_and_complex_and(torch.bool, torch.half),
           sample_inputs_func=sample_inputs_diag),
    OpInfo('fmax',
           op=torch.fmax,
           dtypes=all_types_and(torch.float16, torch.bfloat16, torch.bool),
           sample_inputs_func=sample_inputs_max_min_binary,),
    OpInfo('fmin',
           op=torch.fmin,
           dtypes=all_types_and(torch.float16, torch.bfloat16, torch.bool),
           sample_inputs_func=sample_inputs_max_min_binary,),
    UnaryUfuncInfo('frac',
                   ref=lambda x: np.modf(x)[0],
                   dtypes=floating_types_and(torch.bfloat16, torch.float16),
                   dtypesIfCPU=floating_types_and(torch.bfloat16, torch.float16),
                   dtypesIfCUDA=floating_types_and(torch.float16),
                   assert_autodiffed=True,
                   # Reference for disabling extremals
                   # https://github.com/pytorch/pytorch/issues/51948
                   handles_extremals=False),
    SpectralFuncInfo('fft.fft',
                     aten_name='fft_fft',
                     ref=np.fft.fft,
                     ndimensional=False,
                     dtypes=all_types_and_complex_and(torch.bool),
                     default_test_dtypes=floating_and_complex_types()),
    SpectralFuncInfo('fft.fftn',
                     aten_name='fft_fftn',
                     ref=np.fft.fftn,
                     ndimensional=True,
                     dtypes=all_types_and_complex_and(torch.bool),
                     default_test_dtypes=floating_and_complex_types(),
                     decorators=[precisionOverride(
                         {torch.float: 1e-4, torch.cfloat: 1e-4})],),
    SpectralFuncInfo('fft.hfft',
                     aten_name='fft_hfft',
                     ref=np.fft.hfft,
                     ndimensional=False,
                     dtypes=all_types_and_complex_and(torch.bool),
                     default_test_dtypes=floating_and_complex_types(),
                     check_batched_gradgrad=False),
    SpectralFuncInfo('fft.rfft',
                     aten_name='fft_rfft',
                     ref=np.fft.rfft,
                     ndimensional=False,
                     dtypes=all_types_and(torch.bool),
                     default_test_dtypes=floating_and_complex_types(),
                     check_batched_grad=False,
                     check_batched_gradgrad=False),
    SpectralFuncInfo('fft.rfftn',
                     aten_name='fft_rfftn',
                     ref=np.fft.rfftn,
                     ndimensional=True,
                     dtypes=all_types_and(torch.bool),
                     default_test_dtypes=floating_and_complex_types(),
                     check_batched_grad=False,
                     check_batched_gradgrad=False,
                     decorators=[precisionOverride({torch.float: 1e-4})],),
    SpectralFuncInfo('fft.ifft',
                     aten_name='fft_ifft',
                     ref=np.fft.ifft,
                     ndimensional=False,
                     dtypes=all_types_and_complex_and(torch.bool),
                     default_test_dtypes=floating_and_complex_types()),
    SpectralFuncInfo('fft.ifftn',
                     aten_name='fft_ifftn',
                     ref=np.fft.ifftn,
                     ndimensional=True,
                     dtypes=all_types_and_complex_and(torch.bool),
                     default_test_dtypes=floating_and_complex_types()),
    SpectralFuncInfo('fft.ihfft',
                     aten_name='fft_ihfft',
                     ref=np.fft.ihfft,
                     ndimensional=False,
                     dtypes=all_types_and(torch.bool),
                     default_test_dtypes=floating_types(),
                     check_batched_grad=False),
    SpectralFuncInfo('fft.irfft',
                     aten_name='fft_irfft',
                     ref=np.fft.irfft,
                     ndimensional=False,
                     dtypes=all_types_and_complex_and(torch.bool),
                     default_test_dtypes=floating_and_complex_types(),
                     check_batched_gradgrad=False),
    SpectralFuncInfo('fft.irfftn',
                     aten_name='fft_irfftn',
                     ref=np.fft.irfftn,
                     ndimensional=True,
                     dtypes=all_types_and_complex_and(torch.bool),
                     default_test_dtypes=floating_and_complex_types(),
                     check_batched_gradgrad=False),
    UnaryUfuncInfo('floor',
                   ref=np.floor,
                   dtypes=floating_types_and(torch.half),
                   dtypesIfCPU=floating_types_and(torch.bfloat16),
                   dtypesIfCUDA=floating_types_and(torch.half),
                   assert_autodiffed=True),
    OpInfo('flip',
           op=torch.flip,
           dtypes=all_types_and_complex_and(torch.bool, torch.half, torch.bfloat16),
           sample_inputs_func=sample_inputs_flip,
           supports_out=False),
    OpInfo('fliplr',
           op=torch.fliplr,
           dtypes=all_types_and_complex_and(torch.bool, torch.half, torch.bfloat16),
           sample_inputs_func=sample_inputs_fliplr_flipud,
           supports_out=False),
    OpInfo('flipud',
           op=torch.flipud,
           dtypes=all_types_and_complex_and(torch.bool, torch.half, torch.bfloat16),
           sample_inputs_func=sample_inputs_fliplr_flipud,
           supports_out=False),
    UnaryUfuncInfo('i0',
                   ref=np.i0,
                   decorators=(precisionOverride({torch.bfloat16: 3e-1,
                                                  torch.float16: 5e-1}),),
                   dtypes=floating_types_and(torch.bfloat16),
                   dtypesIfCPU=floating_types_and(torch.bfloat16),
                   dtypesIfCUDA=floating_types_and(torch.half, torch.bfloat16),
                   supports_autograd=False),
    OpInfo('floor_divide',
           dtypes=all_types_and(torch.half, torch.bfloat16),
           sample_inputs_func=sample_inputs_floor_divide,
           decorators=[_wrap_warn_once("floor_divide is deprecated, and will be removed")],
           skips=(
               # `test_duplicate_method_tests` doesn't raise any warning, as it doesn't actually
               # call the operator.
               SkipInfo('TestOpInfo', 'test_duplicate_method_tests'),),
           supports_autograd=False,
           ),
    UnaryUfuncInfo('frexp',
                   op=torch.frexp,
                   ref=np.frexp,
                   dtypesIfCPU=floating_types_and(torch.half),
                   dtypesIfCUDA=floating_types_and(torch.half),
                   # skip testing torch.frexp as it is not supported by ROCm platform yet
                   decorators=[skipCUDAIfRocm],
                   supports_out=False,
                   skips=(
                       # skips below tests as torch.frexp returns tuple-like (mantissa, exponent) as outputs,
                       # while theses tests currently requires output to a single tensor.
                       SkipInfo('TestUnaryUfuncs', 'test_batch_vs_slicing'),
                       SkipInfo('TestUnaryUfuncs', 'test_contig_vs_every_other'),
                       SkipInfo('TestUnaryUfuncs', 'test_contig_vs_transposed'),
                       SkipInfo('TestUnaryUfuncs', 'test_non_contig_expand'),
                       SkipInfo('TestUnaryUfuncs', 'test_variant_consistency'),

                       # skips test_reference_numerics due to error in Windows CI.
                       # The np.frexp returns exponent as np.intc dtype on Windows platform,
                       # and np.intc does not have the correspond torch dtype
                       SkipInfo('TestUnaryUfuncs', 'test_reference_numerics_normal',
                                active_if=IS_WINDOWS),
                       SkipInfo('TestUnaryUfuncs', 'test_reference_numerics_hard',
                                active_if=IS_WINDOWS),
                       SkipInfo('TestUnaryUfuncs', 'test_reference_numerics_extremal',
                                active_if=IS_WINDOWS),
                   )),
    OpInfo('linalg.householder_product',
           aten_name='linalg_householder_product',
           op=torch.linalg.householder_product,
           aliases=('orgqr', ),
           dtypes=floating_and_complex_types(),
           # TODO: backward uses in-place operations that vmap doesn't like
           check_batched_grad=False,
           check_batched_gradgrad=False,
           sample_inputs_func=sample_inputs_householder_product,
           decorators=[skipCUDAIfNoCusolver, skipCUDAIfRocm, skipCPUIfNoLapack,
                       # gradgrad checks are slow
                       DecorateInfo(slowTest, 'TestGradients', 'test_fn_gradgrad'), ]),

    OpInfo('inverse',
           op=torch.inverse,
           dtypes=floating_and_complex_types(),
           check_batched_gradgrad=False,
           sample_inputs_func=sample_inputs_linalg_invertible,
           decorators=[skipCUDAIfNoMagmaAndNoCusolver, skipCUDAIfRocm, skipCPUIfNoLapack],
           skips=(
               # cuda gradchecks are slow
               # see discussion https://github.com/pytorch/pytorch/pull/47761#issuecomment-747316775
               SkipInfo('TestGradients', 'test_fn_gradgrad', device_type='cuda'),)),
    OpInfo('linalg.det',
           op=torch.linalg.det,
           aliases=('det', ),
           dtypes=floating_and_complex_types(),
           aten_name='linalg_det',
           sample_inputs_func=sample_inputs_linalg_det,
           decorators=[skipCUDAIfNoMagma, skipCPUIfNoLapack],
           supports_complex_autograd=False,
           supports_inplace_autograd=False,
           skips=(
               # The following tests fail only on ROCm. This is probably
               # related to the fact that the current linalg.det backward is
               # unstable if the matrix has repeated singular values, see
               # https://github.com/pytorch/pytorch/issues/53364
               SkipInfo('TestGradients', 'test_fn_grad', device_type='cuda',
                        dtypes=(torch.float64,), active_if=TEST_WITH_ROCM),
               SkipInfo('TestGradients', 'test_fn_gradgrad', device_type='cuda',
                        dtypes=(torch.float64,), active_if=TEST_WITH_ROCM),
               SkipInfo('TestCommon', 'test_variant_consistency_jit', device_type='cuda',
                        dtypes=(torch.float64, torch.float32), active_if=TEST_WITH_ROCM),
           )),
    OpInfo('linalg.cholesky',
           aten_name='linalg_cholesky',
           dtypes=floating_and_complex_types(),
           # TODO: RuntimeError: While computing batched gradients,
           # got: vmap: Calling Tensor.as_strided is not supported
           # unless the batch dims being vmapped over are at the front of the tensor (in memory layout).
           check_batched_gradgrad=False,
           sample_inputs_func=sample_inputs_linalg_cholesky,
           gradcheck_wrapper=gradcheck_wrapper_hermitian_input,
           decorators=[skipCUDAIfNoMagma, skipCUDAIfRocm, skipCPUIfNoLapack],
           skips=(
               # cuda gradchecks are slow
               # see discussion https://github.com/pytorch/pytorch/pull/47761#issuecomment-747316775
               SkipInfo('TestGradients', 'test_fn_gradgrad', device_type='cuda'),)
           ),
    OpInfo('linalg.eig',
           aten_name='linalg_eig',
           op=torch.linalg.eig,
           dtypes=floating_and_complex_types(),
           supports_autograd=False,
           sample_inputs_func=sample_inputs_linalg_invertible,
           decorators=[skipCUDAIfNoMagma, skipCUDAIfRocm, skipCPUIfNoLapack]),
    OpInfo('linalg.eigvals',
           aten_name='linalg_eigvals',
           op=torch.linalg.eigvals,
           dtypes=floating_and_complex_types(),
           supports_autograd=False,
           sample_inputs_func=sample_inputs_linalg_invertible,
           decorators=[skipCUDAIfNoMagma, skipCUDAIfRocm, skipCPUIfNoLapack]),
    OpInfo('linalg.eigh',
           aten_name='linalg_eigh',
           dtypes=floating_and_complex_types(),
           check_batched_gradgrad=False,
           sample_inputs_func=sample_inputs_linalg_eigh,
           gradcheck_wrapper=gradcheck_wrapper_hermitian_input,
           decorators=[skipCUDAIfNoMagma, skipCUDAIfRocm, skipCPUIfNoLapack],
           skips=(
               # cuda gradchecks are slow
               # see discussion https://github.com/pytorch/pytorch/pull/47761#issuecomment-747316775
               SkipInfo('TestGradients', 'test_fn_gradgrad', device_type='cuda'),)
           ),
    OpInfo('linalg.lstsq',
           aten_name='linalg_lstsq',
           op=torch.linalg.lstsq,
           dtypes=floating_and_complex_types(),
           supports_out=False,
           sample_inputs_func=sample_inputs_linalg_lstsq,
           check_batched_grad=False,
           check_batched_gradgrad=False,
           decorators=[skipCUDAIfNoMagma, skipCPUIfNoLapack],
           skips=(
               # skip because `linalg_lstsq` is not differentiable
               SkipInfo('TestGradients', 'test_fn_grad'),
               SkipInfo('TestCommon', 'test_variant_consistency_jit'),
           )),
    OpInfo('linalg.matrix_power',
           aliases=('matrix_power',),
           aten_name='linalg_matrix_power',
           dtypes=floating_and_complex_types(),
           supports_inplace_autograd=False,
           decorators=[skipCUDAIfNoMagmaAndNoCusolver, skipCPUIfNoLapack, skipCUDAIfRocm],
           sample_inputs_func=sample_inputs_linalg_matrix_power,),
    OpInfo('linalg.multi_dot',
           # Need this lambda because gradcheck does not work with TensorList inputs
           aten_name='linalg_multi_dot',
           dtypes=floating_and_complex_types_and(torch.half),
           dtypesIfCPU=all_types_and_complex_and(torch.half, torch.bfloat16),
           dtypesIfCUDA=floating_and_complex_types_and(torch.half, *[torch.bfloat16] if CUDA11OrLater else []),
           supports_inplace_autograd=False,
           # Batched grad checks fail for empty input tensors (see https://github.com/pytorch/pytorch/issues/53407)
           check_batched_grad=False,
           check_batched_gradgrad=False,
           sample_inputs_func=sample_inputs_linalg_multi_dot,),
    OpInfo('linalg.norm',
           op=torch.linalg.norm,
           dtypes=floating_and_complex_types_and(torch.float16, torch.bfloat16),
           decorators=[skipCUDAIfNoMagma, skipCPUIfNoLapack],
           sample_inputs_func=sample_inputs_linalg_norm,
           aten_name='linalg_norm',
           skips=(
               # linalg.norm does not correctly warn when resizing out= inputs
               SkipInfo('TestCommon', 'test_out'),
           )),
    OpInfo('linalg.qr',
           aten_name='linalg_qr',
           op=torch.linalg.qr,
           dtypes=floating_and_complex_types(),
           sample_inputs_func=sample_inputs_linalg_qr,
           decorators=[skipCUDAIfNoMagma, skipCUDAIfRocm, skipCPUIfNoLapack],
           skips=(
               # cuda gradchecks are slow
               # see discussion https://github.com/pytorch/pytorch/pull/47761#issuecomment-747316775
               SkipInfo('TestGradients', 'test_fn_gradgrad', device_type='cuda'),)),
    OpInfo('linalg.slogdet',
           aten_name='linalg_slogdet',
           op=torch.linalg.slogdet,
           dtypes=floating_and_complex_types(),
           sample_inputs_func=sample_inputs_linalg_slogdet,
           decorators=[skipCUDAIfNoMagma, skipCUDAIfRocm, skipCPUIfNoLapack]),
    OpInfo('linalg.vector_norm',
           op=torch.linalg.vector_norm,
           dtypes=floating_and_complex_types_and(torch.float16, torch.bfloat16),
           decorators=[skipCUDAIfNoMagma, skipCPUIfNoLapack],
           sample_inputs_func=sample_inputs_linalg_vector_norm,
           aten_name='linalg_vector_norm',
           skips=(
               # linalg.vector_norm does not correctly warn when resizing out= inputs
               SkipInfo('TestCommon', 'test_out'),
           )),
    UnaryUfuncInfo('log',
                   ref=np.log,
                   domain=(0, float('inf')),
                   dtypes=all_types_and_complex_and(torch.bool, torch.bfloat16),
                   dtypesIfCPU=all_types_and_complex_and(torch.bool, torch.bfloat16),
                   dtypesIfCUDA=all_types_and_complex_and(torch.bool, torch.half, torch.bfloat16),
                   assert_autodiffed=True,
                   safe_casts_outputs=True,
                   decorators=(precisionOverride({torch.bfloat16: 5e-2}),),
                   skips=(
                       SkipInfo('TestUnaryUfuncs', 'test_reference_numerics_extremal',
                                device_type='cpu', dtypes=[torch.cfloat, torch.cdouble],
                                active_if=IS_WINDOWS),
                   )),
    UnaryUfuncInfo('log10',
                   ref=np.log10,
                   domain=(0, float('inf')),
                   decorators=(precisionOverride({torch.bfloat16: 5e-2}),),
                   dtypes=all_types_and_complex_and(torch.bool, torch.bfloat16),
                   dtypesIfCPU=all_types_and_complex_and(torch.bool, torch.bfloat16),
                   assert_autodiffed=True,
                   dtypesIfCUDA=all_types_and_complex_and(torch.bool, torch.half, torch.bfloat16),
                   safe_casts_outputs=True,
                   skips=(
                       SkipInfo('TestUnaryUfuncs', 'test_reference_numerics_extremal',
                                device_type='cpu', dtypes=[torch.cfloat, torch.cdouble],
                                active_if=IS_WINDOWS),
                   )),
    UnaryUfuncInfo('log1p',
                   ref=np.log1p,
                   domain=(-1, float('inf')),
                   dtypesIfCPU=all_types_and(torch.bool, torch.bfloat16),
                   dtypesIfCUDA=all_types_and(torch.bool, torch.half, torch.bfloat16),
                   decorators=(precisionOverride({torch.bfloat16: 1e-1}),),
                   safe_casts_outputs=True,
                   assert_autodiffed=True),
    UnaryUfuncInfo('log2',
                   ref=np.log2,
                   domain=(0, float('inf')),
                   dtypes=all_types_and_complex_and(torch.bool, torch.bfloat16),
                   dtypesIfCPU=all_types_and_complex_and(torch.bool, torch.bfloat16),
                   dtypesIfCUDA=all_types_and_complex_and(torch.bool, torch.half, torch.bfloat16),
                   assert_autodiffed=True,
                   safe_casts_outputs=True,
                   decorators=(precisionOverride({torch.bfloat16: 1e-1}),),
                   skips=(
                       SkipInfo('TestUnaryUfuncs', 'test_reference_numerics_extremal',
                                dtypes=[torch.cfloat, torch.cdouble]),
                       SkipInfo('TestUnaryUfuncs', 'test_reference_numerics_normal',
                                dtypes=[torch.cfloat, torch.cdouble]),
                   )),
    OpInfo('logaddexp',
           dtypes=floating_types(),
           sample_inputs_func=lambda op_info, device, dtype, requires_grad=False, **kwargs:
           (SampleInput(make_tensor((S, S), device, dtype, requires_grad=requires_grad),
                        args=(make_tensor((S, S), device, dtype, requires_grad=requires_grad),)),)),
    OpInfo('logaddexp2',
           dtypes=floating_types(),
           sample_inputs_func=lambda op_info, device, dtype, requires_grad=False, **kwargs:
           (SampleInput(make_tensor((S, S), device, dtype, requires_grad=requires_grad),
                        args=(make_tensor((S, S), device, dtype, requires_grad=requires_grad),)),)),
    UnaryUfuncInfo('logical_not',
                   ref=np.logical_not,
                   decorators=(precisionOverride({torch.bfloat16: 7e-1,
                                                  torch.float16: 5e-1}),),
                   dtypes=all_types_and_complex_and(torch.bool, torch.half, torch.bfloat16),
                   dtypesIfCPU=all_types_and_complex_and(torch.bool, torch.half, torch.bfloat16),
                   dtypesIfCUDA=all_types_and_complex_and(torch.bool, torch.half, torch.bfloat16),
                   safe_casts_outputs=True,
                   supports_autograd=False,
                   skips=(
                       # The function variant always returns BoolTensor
                       # while the inplace variant preserves the input dtype.
                       # >>> t = torch.randn(3)
                       # >>> torch.logical_not(t)
                       # tensor([False, False, False])
                       # >>> torch.logical_not(t).dtype
                       # torch.bool
                       # >>> t.logical_not_().dtype
                       # torch.float32
                       SkipInfo('TestUnaryUfuncs', 'test_variant_consistency',
                                dtypes=all_types_and_complex_and(torch.half, torch.bfloat16)),
                       SkipInfo('TestCommon', 'test_variant_consistency_eager',
                                dtypes=all_types_and_complex_and(torch.half, torch.bfloat16)),
                   )),
    OpInfo('lu',
           op=torch.lu,
           dtypes=floating_and_complex_types(),
           supports_inplace_autograd=False,
           check_batched_gradgrad=False,
           supports_out=False,
           sample_inputs_func=sample_inputs_lu,
           decorators=[skipCUDAIfNoMagmaAndNoCusolver, skipCUDAIfRocm, skipCPUIfNoLapack],
           skips=(
               # cuda gradchecks are slow
               # see discussion https://github.com/pytorch/pytorch/pull/47761#issuecomment-747316775
               SkipInfo('TestGradients', 'test_fn_gradgrad', device_type='cuda'),
               # we skip jit tests because lu_backward is impelemented as autograd.Function,
               # which does not support autograd with scripting
               SkipInfo('TestCommon', 'test_variant_consistency_jit'),
               # Skip operator schema test because this is a functional and not an operator
               SkipInfo('TestOperatorSignatures', 'test_get_torch_func_signature_exhaustive'),
           )),
    OpInfo('masked_fill',
           dtypes=all_types_and_complex_and(torch.bool, torch.half, torch.bfloat16),
           sample_inputs_func=sample_inputs_masked_fill,
           supports_out=False),
    OpInfo('masked_scatter',
           dtypes=all_types_and_complex_and(torch.bool, torch.half, torch.bfloat16),
           sample_inputs_func=sample_inputs_masked_scatter,
           supports_out=False),
    OpInfo('masked_select',
           dtypes=all_types_and_complex_and(torch.bool, torch.half, torch.bfloat16),
           sample_inputs_func=sample_inputs_masked_select),
    OpInfo('matrix_exp',
           dtypesIfCPU=floating_and_complex_types_and(torch.bfloat16),
           dtypesIfCUDA=floating_and_complex_types_and(torch.float16),
           sample_inputs_func=sample_inputs_matrix_exp,
           supports_out=False),
    OpInfo('max',
           op=torch.max,
           variant_test_name='binary',
           dtypes=all_types_and(torch.float16, torch.bfloat16, torch.bool),
           sample_inputs_func=sample_inputs_max_min_binary,
           assert_autodiffed=True,),
    OpInfo('max',
           op=torch.max,
           variant_test_name='reduction_with_dim',
           dtypes=all_types_and(torch.float16, torch.bfloat16, torch.bool),
           sample_inputs_func=sample_inputs_max_min_reduction_with_dim,
           skips=(
               # max does not correctly warn when resizing out= inputs
               SkipInfo('TestCommon', 'test_out'),)),
    OpInfo('max',
           op=torch.max,
           variant_test_name='reduction_no_dim',
           dtypes=all_types_and(torch.float16, torch.bfloat16, torch.bool),
           supports_out=False,
           sample_inputs_func=sample_inputs_max_min_reduction_no_dim,),
    OpInfo('min',
           op=torch.min,
           variant_test_name='binary',
           dtypes=all_types_and(torch.float16, torch.bfloat16, torch.bool),
           sample_inputs_func=sample_inputs_max_min_binary,
           assert_autodiffed=True,),
    OpInfo('min',
           op=torch.min,
           variant_test_name='reduction_with_dim',
           dtypes=all_types_and(torch.float16, torch.bfloat16, torch.bool),
           sample_inputs_func=sample_inputs_max_min_reduction_with_dim,
           skips=(
               # min does not correctly warn when resizing out= inputs
               SkipInfo('TestCommon', 'test_out'),
           )),
    OpInfo('min',
           op=torch.min,
           variant_test_name='reduction_no_dim',
           dtypes=all_types_and(torch.float16, torch.bfloat16, torch.bool),
           supports_out=False,
           sample_inputs_func=sample_inputs_max_min_reduction_no_dim,),
    OpInfo('sum',
           dtypes=all_types_and_complex_and(torch.float16, torch.bfloat16, torch.bool),
           supports_out=False,
           sample_inputs_func=sample_inputs_reduction_wrapper(supports_multiple_dims=True)),
    OpInfo('maximum',
           op=torch.maximum,
           dtypes=all_types_and(torch.float16, torch.bfloat16, torch.bool),
           sample_inputs_func=sample_inputs_max_min_binary,),
    OpInfo('minimum',
           op=torch.minimum,
           dtypes=all_types_and(torch.float16, torch.bfloat16, torch.bool),
           sample_inputs_func=sample_inputs_max_min_binary,),
    OpInfo('topk',
           dtypes=all_types(),
           dtypesIfCUDA=all_types_and(torch.bfloat16, torch.float16),
           sample_inputs_func=sample_inputs_topk,
           skips=(
               # Topk is not raising a warning when the out is resized
               SkipInfo('TestCommon', 'test_out'),
           )),
    OpInfo('mode',
           op=torch.mode,
           dtypes=all_types_and(torch.float16, torch.bfloat16, torch.bool),
           sample_inputs_func=sample_inputs_mode,),
    UnaryUfuncInfo('neg',
                   aliases=('negative', ),
                   ref=np.negative,
                   dtypes=all_types_and_complex_and(torch.half, torch.bfloat16),
                   dtypesIfCPU=all_types_and_complex_and(torch.half, torch.bfloat16),
                   dtypesIfCUDA=all_types_and_complex_and(torch.half, torch.bfloat16),
                   assert_autodiffed=True,),
    OpInfo('dist',
           op=torch.dist,
           dtypes=floating_and_complex_types_and(torch.half, torch.bfloat16),
           sample_inputs_func=sample_inputs_dist,
           skips=(
               # "pow" not implemented for 'BFloat16' or 'half'
               SkipInfo('TestOpInfo', 'test_supported_backward',
                        dtypes=(torch.bfloat16, torch.float16)),
               # dist does not correctly warn when resizing out= inputs
               SkipInfo('TestCommon', 'test_out'),
           )),
    OpInfo('outer',
           op=torch.outer,
           aliases=('ger', ),
           dtypes=all_types_and_complex_and(torch.bool, torch.float16, torch.bfloat16),
           sample_inputs_func=sample_inputs_outer,),
    OpInfo('pow',
           dtypes=all_types_and_complex_and(torch.half, torch.bfloat16, torch.bool),
           sample_inputs_func=sample_inputs_pow,
           supports_inplace_autograd=False,
           assert_autodiffed=True,
           skips=(
               # Due to AVX2 curently not being fully supported for Float16, log_vml_cpu can't be enabled
               # for Float16, causing this test to fail. pow's autograd for Float16 is thus currently
               # unsupported on CPU.
               SkipInfo('TestOpInfo', 'test_supported_backward',
                        device_type='cpu', dtypes=[torch.float16]),
           )
           ),
    OpInfo('prod',
           dtypes=all_types_and_complex_and(torch.bool),
           dtypesIfCUDA=all_types_and_complex_and(torch.bool, torch.float16, torch.bfloat16),
           skips=(
               # "cumprod_cuda" not implemented for 'BFloat16'
               SkipInfo('TestOpInfo', 'test_supported_backward', dtypes=(torch.bfloat16,)),
               # prod does not support the (Tensor, *, out) overload
               SkipInfo('TestCommon', 'test_out',
                        dtypes=[torch.float32]),
           ),
           sample_inputs_func=sample_inputs_prod),
    OpInfo('qr',
           op=torch.qr,
           dtypes=floating_and_complex_types(),
           sample_inputs_func=sample_inputs_linalg_qr,
           decorators=[skipCUDAIfNoMagma, skipCUDAIfRocm, skipCPUIfNoLapack],
           skips=(
               # cuda gradchecks are slow
               # see discussion https://github.com/pytorch/pytorch/pull/47761#issuecomment-747316775
               SkipInfo('TestGradients', 'test_fn_gradgrad', device_type='cuda'),)),
    UnaryUfuncInfo('rad2deg',
                   ref=np.degrees,
                   decorators=(precisionOverride({torch.bfloat16: 7e-1,
                                                  torch.float16: 7e-1}),),
                   dtypes=all_types_and(torch.bool, torch.half, torch.bfloat16),
                   dtypesIfCPU=all_types_and(torch.bool, torch.half, torch.bfloat16),
                   dtypesIfCUDA=all_types_and(torch.bool, torch.half, torch.bfloat16),
                   skips=(
                       # Reference: https://github.com/pytorch/pytorch/pull/51283#issuecomment-770614273
                       SkipInfo('TestUnaryUfuncs', 'test_reference_numerics_normal',
                                dtypes=[torch.bfloat16]),
                       SkipInfo('TestUnaryUfuncs', 'test_reference_numerics_hard',
                                dtypes=[torch.bfloat16]),
                       SkipInfo('TestUnaryUfuncs', 'test_reference_numerics_extremal',
                                dtypes=[torch.bfloat16]),
                   ),
                   safe_casts_outputs=True),
    UnaryUfuncInfo('round',
                   ref=np.round,
                   dtypes=floating_types_and(torch.half),
                   dtypesIfCPU=floating_types_and(torch.bfloat16),
                   dtypesIfCUDA=floating_types_and(torch.half),
                   assert_autodiffed=True,),
    UnaryUfuncInfo('sin',
                   ref=np.sin,
                   dtypes=all_types_and_complex_and(torch.bool, torch.bfloat16),
                   dtypesIfCPU=all_types_and_complex_and(torch.bool, torch.bfloat16),
                   dtypesIfCUDA=all_types_and_complex_and(torch.bool, torch.half),
                   assert_autodiffed=True,
                   handles_large_floats=False,
                   handles_complex_extremals=False,
                   safe_casts_outputs=True,
                   decorators=(precisionOverride({torch.bfloat16: 1e-2}),)),
    UnaryUfuncInfo('sinc',
                   ref=np_sinc_with_fp16_as_fp32,
                   dtypes=all_types_and_complex_and(torch.bool, torch.bfloat16),
                   dtypesIfCPU=all_types_and_complex_and(torch.bool, torch.bfloat16),
                   dtypesIfCUDA=all_types_and_complex_and(torch.bool, torch.half),
                   handles_large_floats=False,
                   handles_complex_extremals=False,
                   safe_casts_outputs=True,
                   decorators=(precisionOverride({torch.bfloat16: 1e-2,
                                                  torch.float16: 1e-2}),),
                   skips=(
                       # Reference: https://github.com/pytorch/pytorch/issues/49133
                       SkipInfo('TestUnaryUfuncs', 'test_reference_numerics_normal',
                                dtypes=[torch.cfloat]),
                   )),
    UnaryUfuncInfo('sinh',
                   ref=np_unary_ufunc_integer_promotion_wrapper(np.sinh),
                   dtypesIfCPU=all_types_and_complex_and(torch.bool),
                   dtypesIfCUDA=all_types_and_complex_and(torch.bool, torch.half),
                   safe_casts_outputs=True,
                   assert_autodiffed=True,
                   decorators=(precisionOverride({torch.float16: 1e-2}),),
                   skips=(
                       SkipInfo('TestUnaryUfuncs', 'test_reference_numerics_extremal',
                                device_type='cpu', dtypes=[torch.cfloat, torch.cdouble],
                                active_if=(IS_MACOS or IS_WINDOWS)),
                       SkipInfo('TestUnaryUfuncs', 'test_reference_numerics_hard',
                                device_type='cpu', dtypes=[torch.cfloat, torch.cdouble],
                                active_if=(IS_MACOS or IS_WINDOWS)),
                       # Reference: https://github.com/pytorch/pytorch/issues/48641
                       SkipInfo('TestUnaryUfuncs', 'test_reference_numerics_hard',
                                device_type='cpu', dtypes=[torch.int8]),
                   )),
    UnaryUfuncInfo('sign',
                   ref=reference_sign,
                   dtypes=all_types_and(torch.bfloat16, torch.half),
                   dtypesIfCPU=all_types_and(torch.bool, torch.bfloat16, torch.half),
                   dtypesIfCUDA=all_types_and(torch.bool, torch.bfloat16, torch.half),
                   skips=(
                       # Reference: https://github.com/pytorch/pytorch/issues/41245
                       SkipInfo('TestUnaryUfuncs', 'test_reference_numerics_extremal',
                                dtypes=[torch.bfloat16, torch.float16, torch.float32, torch.float64]),
                   )),
    UnaryUfuncInfo('sgn',
                   ref=reference_sgn,
                   dtypes=all_types_and_complex_and(torch.bool, torch.bfloat16, torch.half),
                   dtypesIfCPU=all_types_and_complex_and(torch.bool, torch.bfloat16, torch.half),
                   dtypesIfCUDA=all_types_and_complex_and(torch.bool, torch.bfloat16, torch.half),
                   skips=(
                       # Reference: https://github.com/pytorch/pytorch/issues/41245
                       SkipInfo('TestUnaryUfuncs', 'test_reference_numerics_extremal',
                                dtypes=[torch.bfloat16, torch.float16, torch.float32, torch.float64]),
                       # Reference: https://github.com/pytorch/pytorch/issues/53958
                       # Test fails in comparison on Nan as the `equal_nan` is True for
                       # comparing the CPU tensors.
                       SkipInfo('TestUnaryUfuncs', 'test_reference_numerics_extremal',
                                device_type='cpu', dtypes=[torch.complex64, torch.complex128]),
                       # Reference: https://github.com/pytorch/pytorch/issues/48486
                       SkipInfo('TestUnaryUfuncs', 'test_reference_numerics_hard',
                                device_type='cpu', dtypes=[torch.complex64])
                   )),
    OpInfo('rsub',
           dtypes=all_types_and_complex_and(torch.bfloat16, torch.half),
           variant_test_name='rsub_tensor',
           supports_out=False,
           supports_inplace_autograd=False,
           skips=(
               # Reference: https://github.com/pytorch/pytorch/issues/53797
               # JIT doesn't understand complex literals
               SkipInfo('TestCommon', 'test_variant_consistency_jit',
                        dtypes=[torch.cfloat, torch.cdouble]),
           ),
           sample_inputs_func=partial(sample_inputs_rsub, variant='tensor'),),
    OpInfo('rsub',
           dtypes=all_types_and_complex_and(torch.bfloat16, torch.half),
           variant_test_name='rsub_scalar',
           supports_out=False,
           supports_inplace_autograd=False,
           sample_inputs_func=partial(sample_inputs_rsub, variant='scalar'),
           skips=(
               # Reference: https://github.com/pytorch/pytorch/issues/53797
               # JIT doesn't understand complex literals
               SkipInfo('TestCommon', 'test_variant_consistency_jit',
                        dtypes=all_types_and_complex_and(torch.bfloat16, torch.half)),),
           assert_autodiffed=True,),
    UnaryUfuncInfo('signbit',
                   ref=np.signbit,
                   dtypes=all_types_and(torch.bfloat16, torch.half),
                   dtypesIfCPU=all_types_and(torch.bool, torch.bfloat16, torch.half),
                   dtypesIfCUDA=all_types_and(torch.bool, torch.bfloat16, torch.half),
                   supports_autograd=False,),
    OpInfo('solve',
           op=torch.solve,
           dtypes=floating_and_complex_types(),
           sample_inputs_func=sample_inputs_legacy_solve,
           check_batched_gradgrad=False,
           decorators=[skipCUDAIfNoMagma, skipCUDAIfRocm, skipCPUIfNoLapack],
           # cuda gradchecks are slow
           # see discussion https://github.com/pytorch/pytorch/pull/47761#issuecomment-747316775
           skips=(SkipInfo('TestGradients', 'test_fn_gradgrad', device_type='cuda'),)),
    OpInfo('std',
           dtypes=floating_types_and(),
           dtypesIfCUDA=floating_and_complex_types_and(torch.half, torch.bfloat16),
           sample_inputs_func=sample_inputs_std_var,
           # TODO: std does support out in some signatures
           supports_out=False,
           supports_complex_autograd=False,
           # std has only partial support for complex and half (#51127)
           skips=(SkipInfo('TestOpInfo', 'test_unsupported_dtypes',
                           dtypes=[torch.half, torch.complex64, torch.complex128]),),
           assert_autodiffed=True,
           ),
    UnaryUfuncInfo('tan',
                   ref=np.tan,
                   dtypes=all_types_and_complex_and(torch.bool, torch.bfloat16),
                   dtypesIfCPU=all_types_and_complex_and(torch.bool, torch.bfloat16),
                   dtypesIfCUDA=all_types_and_complex_and(torch.bool, torch.half),
                   assert_autodiffed=True,
                   safe_casts_outputs=True,
                   skips=(
                       SkipInfo('TestUnaryUfuncs', 'test_reference_numerics_extremal',
                                device_type='cpu', dtypes=[torch.bfloat16]),
                       SkipInfo('TestUnaryUfuncs', 'test_reference_numerics_hard',
                                device_type='cpu', dtypes=[torch.bfloat16]),
                       SkipInfo('TestUnaryUfuncs', 'test_reference_numerics_normal',
                                device_type='cpu', dtypes=[torch.bfloat16]),
                       SkipInfo('TestUnaryUfuncs', 'test_reference_numerics_extremal',
                                device_type='cpu', dtypes=[torch.cfloat, torch.cdouble],
                                active_if=(IS_MACOS or IS_WINDOWS)),
                       SkipInfo('TestUnaryUfuncs', 'test_reference_numerics_hard',
                                device_type='cpu', dtypes=[torch.cfloat, torch.cdouble],
                                active_if=(IS_MACOS or IS_WINDOWS)),
                       SkipInfo('TestUnaryUfuncs', 'test_reference_numerics_normal',
                                device_type='cpu', dtypes=[torch.cfloat, torch.cdouble],
                                active_if=(IS_MACOS or IS_WINDOWS)),
                       SkipInfo('TestUnaryUfuncs', 'test_reference_numerics_hard',
                                device_type='cuda', dtypes=[torch.float64],
                                active_if=TEST_WITH_ROCM),
                   )),
    UnaryUfuncInfo('tanh',
                   ref=np.tanh,
                   decorators=(precisionOverride({torch.bfloat16: 1e-2}),),
                   dtypes=all_types_and_complex_and(torch.bool),
                   dtypesIfCPU=all_types_and_complex_and(torch.bool, torch.bfloat16),
                   dtypesIfCUDA=all_types_and_complex_and(torch.bool, torch.half, torch.bfloat16),
                   assert_autodiffed=True,
                   safe_casts_outputs=True,
                   skips=(
                       # "tanh_backward_cpu" not implemented for 'BFloat16'
                       SkipInfo('TestOpInfo', 'test_supported_backward',
                                dtypes=(torch.bfloat16,)),
                       SkipInfo('TestUnaryUfuncs', 'test_reference_numerics_extremal',
                                device_type='cpu', dtypes=[torch.cfloat, torch.cdouble],
                                active_if=(IS_MACOS or IS_WINDOWS)),
                       SkipInfo('TestUnaryUfuncs', 'test_reference_numerics_hard',
                                device_type='cpu', dtypes=[torch.cfloat, torch.cdouble],
                                active_if=(IS_MACOS or IS_WINDOWS)),
                       SkipInfo('TestUnaryUfuncs', 'test_reference_numerics_normal',
                                device_type='cpu', dtypes=[torch.cfloat, torch.cdouble],
                                active_if=(IS_MACOS or IS_WINDOWS)),
                   )),
    OpInfo('tensor_split',
           dtypes=all_types_and_complex_and(torch.bool),
           dtypesIfCPU=all_types_and_complex_and(torch.bool, torch.bfloat16, torch.float16),
           dtypesIfCUDA=all_types_and_complex_and(torch.bool, torch.bfloat16, torch.float16),
           supports_out=False,
           skips=(SkipInfo('TestOpInfo', 'test_duplicate_method_tests'),),
           sample_inputs_func=sample_inputs_tensor_split,),
    OpInfo('triangular_solve',
           op=torch.triangular_solve,
           dtypes=floating_and_complex_types(),
           supports_out=False,
           sample_inputs_func=sample_inputs_legacy_solve,
           check_batched_gradgrad=False,
           decorators=[skipCUDAIfNoMagma, skipCUDAIfRocm, skipCPUIfNoLapack],
           # CUDA gradchecks are slow and triangular solve backward is a composite operation
           # see discussion https://github.com/pytorch/pytorch/pull/47761#issuecomment-747316775
           skips=(SkipInfo('TestGradients', 'test_fn_gradgrad', device_type='cuda'),)),
    UnaryUfuncInfo('trunc',
                   aliases=('fix', ),
                   ref=np.trunc,
                   dtypes=floating_types_and(torch.bfloat16),
                   dtypesIfCPU=floating_types_and(torch.bfloat16),
                   dtypesIfCUDA=floating_types_and(torch.float16),
                   assert_autodiffed=True),
    UnaryUfuncInfo('exp2',
                   aliases=('special.exp2', ),
                   ref=np_unary_ufunc_integer_promotion_wrapper(np.exp2),
                   dtypes=all_types_and(torch.bool, torch.half),
                   dtypesIfCPU=all_types_and(torch.bool, torch.half),
                   dtypesIfCUDA=all_types_and(torch.bool, torch.half),
                   safe_casts_outputs=True),
    UnaryUfuncInfo('expm1',
                   aliases=('special.expm1', ),
                   ref=np_unary_ufunc_integer_promotion_wrapper(np.expm1),
                   dtypes=all_types_and(torch.bool, torch.half),
                   dtypesIfCPU=all_types_and(torch.bool, torch.bfloat16),
                   dtypesIfCUDA=all_types_and(torch.bool, torch.half),
                   safe_casts_outputs=True,
                   assert_autodiffed=True,
                   skips=(
                       # Reference: https://github.com/pytorch/pytorch/pull/48926#issuecomment-739734774
                       SkipInfo('TestUnaryUfuncs', 'test_reference_numerics_extremal',
                                device_type='cpu', dtypes=[torch.bfloat16]),
                       SkipInfo('TestUnaryUfuncs', 'test_reference_numerics_hard',
                                device_type='cpu', dtypes=[torch.bfloat16]),
                       SkipInfo('TestUnaryUfuncs', 'test_reference_numerics_normal',
                                device_type='cpu', dtypes=[torch.bfloat16]),
                   )),
    UnaryUfuncInfo('nan_to_num',
                   ref=np.nan_to_num,
                   dtypes=all_types_and(torch.half, torch.bool),
                   dtypesIfCPU=None,
                   dtypesIfCUDA=None),
    UnaryUfuncInfo('reciprocal',
                   ref=np_unary_ufunc_integer_promotion_wrapper(np.reciprocal),
                   dtypes=all_types_and_complex_and(torch.bool, torch.half, torch.bfloat16),
                   dtypesIfCPU=None,
                   dtypesIfCUDA=None,
                   assert_autodiffed=True,
                   safe_casts_outputs=True,
                   skips=(
                       # Reference: https://github.com/pytorch/pytorch/issues/45690
                       SkipInfo('TestUnaryUfuncs', 'test_reference_numerics_extremal',
                                dtypes=[torch.cfloat, torch.cdouble]),
                       # Reference: https://github.com/pytorch/pytorch/pull/49102#issuecomment-744604601
                       SkipInfo('TestUnaryUfuncs', 'test_reference_numerics_extremal',
                                dtypes=[torch.bfloat16]),
                       SkipInfo('TestUnaryUfuncs', 'test_reference_numerics_hard',
                                dtypes=[torch.bfloat16]),
                       SkipInfo('TestUnaryUfuncs', 'test_reference_numerics_normal',
                                dtypes=[torch.bfloat16]),
                   )),
    UnaryUfuncInfo('rsqrt',
                   ref=lambda x: np.reciprocal(np.sqrt(x)),
                   domain=(0, float('inf')),
                   dtypes=all_types_and_complex_and(torch.bool),
                   dtypesIfCPU=all_types_and_complex_and(torch.bool),
                   dtypesIfCUDA=all_types_and_complex_and(torch.bool, torch.half),
                   decorators=(precisionOverride({torch.half: 5e-2}),),
                   safe_casts_outputs=True,
                   assert_autodiffed=True,
                   handles_complex_extremals=False),
    UnaryUfuncInfo('sqrt',
                   ref=np.sqrt,
                   supports_sparse=True,
                   domain=(0, float('inf')),
                   dtypes=all_types_and_complex_and(torch.bool, torch.bfloat16),
                   dtypesIfCPU=all_types_and_complex_and(torch.bool, torch.bfloat16),
                   dtypesIfCUDA=all_types_and_complex_and(torch.bool, torch.half, torch.bfloat16),
                   assert_autodiffed=True,
                   decorators=(precisionOverride({torch.bfloat16: 7e-2}),),
                   skips=(
                       # Reference: https://github.com/pytorch/pytorch/issues/47358
                       SkipInfo('TestUnaryUfuncs', 'test_reference_numerics_hard',
                                device_type='cpu', dtypes=[torch.cfloat, torch.cdouble],
                                active_if=IS_MACOS),
                       # Reference: https://github.com/pytorch/pytorch/pull/47293#issuecomment-721774436
                       SkipInfo('TestUnaryUfuncs', 'test_reference_numerics_hard',
                                dtypes=[torch.bfloat16])),
                   safe_casts_outputs=True,
                   handles_complex_extremals=False),
    UnaryUfuncInfo('square',
                   ref=np.square,
                   dtypes=all_types_and_complex_and(torch.bool, torch.float16, torch.bfloat16),
                   dtypesIfCPU=all_types_and_complex_and(torch.bool, torch.float16, torch.bfloat16),
                   dtypesIfCUDA=all_types_and_complex_and(torch.bool, torch.half, torch.bfloat16),
                   decorators=(precisionOverride({torch.complex64: 3e-4, torch.bfloat16: 3e-1}),),
                   skips=(
                       # Reference: https://github.com/pytorch/pytorch/issues/52549
                       SkipInfo('TestUnaryUfuncs', 'test_reference_numerics_hard',
                                dtypes=[torch.cfloat, torch.cdouble]),
                       # >>> t = torch.tensor(complex(-0.01, float("inf")))
                       # >>> np.square(t.numpy())
                       # (-inf-infj)
                       # >>> t.square()
                       # tensor(-inf-infj)
                       # >>> t.cuda().square()
                       # tensor(inf+nanj, device='cuda:0')
                       SkipInfo('TestUnaryUfuncs', 'test_reference_numerics_extremal',
                                device_type='cuda', dtypes=[torch.cfloat, torch.cdouble]),
                       # Reference: https://github.com/pytorch/pytorch/pull/52551#issuecomment-782596181
                       SkipInfo('TestUnaryUfuncs', 'test_reference_numerics_hard',
                                dtypes=[torch.bfloat16]),
                   ),),
    OpInfo('lerp',
           dtypes=floating_and_complex_types(),
           dtypesIfCUDA=floating_and_complex_types_and(torch.half),
           dtypesIfROCM=floating_and_complex_types_and(torch.half),
           sample_inputs_func=sample_inputs_lerp,
           skips=(
               SkipInfo('TestOpInfo', 'test_duplicate_method_tests'),
           ),
           assert_autodiffed=True),
    OpInfo('linalg.inv',
           aten_name='linalg_inv',
           op=torch.linalg.inv,
           dtypes=floating_and_complex_types(),
           sample_inputs_func=sample_inputs_linalg_invertible,
           check_batched_gradgrad=False,
           decorators=[skipCUDAIfNoMagmaAndNoCusolver, skipCUDAIfRocm, skipCPUIfNoLapack],
           skips=(
               # linalg_inv does not correctly warn when resizing out= inputs
               SkipInfo('TestCommon', 'test_out'),
           )),
    UnaryUfuncInfo('angle',
                   ref=np.angle,
                   dtypes=all_types_and_complex_and(torch.bool),
                   dtypesIfCPU=all_types_and_complex_and(torch.bool, torch.bfloat16, torch.float16),
                   dtypesIfCUDA=all_types_and_complex_and(torch.bool),
                   dtypesIfROCM=all_types_and_complex_and(torch.bool),
                   decorators=(precisionOverride({torch.float16: 1e-2,
                                                  torch.bfloat16: 1e-2}),),
                   safe_casts_outputs=True,
                   supports_complex_to_float=True),
    OpInfo('linalg.solve',
           aten_name='linalg_solve',
           op=torch.linalg.solve,
           dtypes=floating_and_complex_types(),
           sample_inputs_func=sample_inputs_linalg_solve,
           check_batched_gradgrad=False,
           decorators=[skipCUDAIfNoMagma, skipCUDAIfRocm, skipCPUIfNoLapack],
           skips=(SkipInfo('TestGradients', 'test_fn_gradgrad', device_type='cuda'),)),
    OpInfo('linalg.pinv',
           aten_name='linalg_pinv',
           op=torch.linalg.pinv,
           dtypes=floating_and_complex_types(),
           check_batched_grad=False,
           check_batched_gradgrad=False,
           sample_inputs_func=sample_inputs_linalg_invertible,
           decorators=[skipCUDAIfNoMagmaAndNoCusolver, skipCUDAIfRocm, skipCPUIfNoLapack],
           skips=(
               # cuda gradchecks are slow
               # see discussion https://github.com/pytorch/pytorch/pull/47761#issuecomment-747316775
               SkipInfo('TestGradients', 'test_fn_gradgrad', device_type='cuda'),)),
    OpInfo('linalg.pinv',
           aten_name='linalg_pinv',
           variant_test_name='hermitian',
           dtypes=floating_and_complex_types(),
           check_batched_grad=False,
           check_batched_gradgrad=False,
           sample_inputs_func=sample_inputs_linalg_pinv_hermitian,
           gradcheck_wrapper=gradcheck_wrapper_hermitian_input,
           decorators=[skipCUDAIfNoMagma, skipCUDAIfRocm, skipCPUIfNoLapack],
           skips=(
               # cuda gradchecks are slow
               # see discussion https://github.com/pytorch/pytorch/pull/47761#issuecomment-747316775
               SkipInfo('TestGradients', 'test_fn_gradgrad', device_type='cuda'),)),
    OpInfo('eig',
           op=torch.eig,
           dtypes=floating_and_complex_types(),
           sample_inputs_func=sample_inputs_eig,
           decorators=[
               skipCUDAIfNoMagma,
               skipCPUIfNoLapack,
               skipCUDAIfRocm
           ],),
    OpInfo('svd',
           op=torch.svd,
           dtypes=floating_and_complex_types(),
           sample_inputs_func=sample_inputs_svd,
           decorators=[
               skipCUDAIfNoMagmaAndNoCusolver,
               skipCUDAIfRocm,
               skipCPUIfNoLapack,
               # gradgrad checks are slow
               DecorateInfo(slowTest, 'TestGradients', 'test_fn_gradgrad'),
           ],
           skips=(
               # cuda gradchecks are very slow
               # see discussion https://github.com/pytorch/pytorch/pull/47761#issuecomment-747316775
               SkipInfo('TestGradients', 'test_fn_gradgrad', device_type='cuda'),)),
    OpInfo('linalg.svd',
           op=torch.linalg.svd,
           aten_name='linalg_svd',
           dtypes=floating_and_complex_types(),
           sample_inputs_func=sample_inputs_linalg_svd,
           decorators=[
               skipCUDAIfNoMagmaAndNoCusolver,
               skipCUDAIfRocm,
               skipCPUIfNoLapack,
               # gradgrad checks are slow
               DecorateInfo(slowTest, 'TestGradients', 'test_fn_gradgrad'),
           ],
           skips=(
               # cuda gradchecks are very slow
               # see discussion https://github.com/pytorch/pytorch/pull/47761#issuecomment-747316775
               SkipInfo('TestGradients', 'test_fn_gradgrad', device_type='cuda'),)),
    OpInfo('polar',
           dtypes=floating_types(),
           sample_inputs_func=sample_inputs_polar),
    OpInfo('pinverse',
           op=torch.pinverse,
           dtypes=floating_and_complex_types(),
           check_batched_grad=False,
           check_batched_gradgrad=False,
           supports_out=False,
           sample_inputs_func=sample_inputs_linalg_invertible,
           decorators=[skipCUDAIfNoMagmaAndNoCusolver, skipCUDAIfRocm, skipCPUIfNoLapack],
           skips=(
               # cuda gradchecks are slow
               # see discussion https://github.com/pytorch/pytorch/pull/47761#issuecomment-747316775
               SkipInfo('TestGradients', 'test_fn_gradgrad', device_type='cuda'),)),
    OpInfo('gather',
           dtypes=all_types_and_complex_and(torch.bool, torch.float16),
           dtypesIfCUDA=all_types_and_complex_and(torch.bool, torch.float16, torch.bfloat16),
           sample_inputs_func=sample_inputs_gather,
           ),
    OpInfo('index_fill',
           dtypes=all_types_and_complex_and(torch.bool, torch.float16, torch.bfloat16),
           supports_inplace_autograd=False,
           skips=(SkipInfo('TestOpInfo', 'test_duplicate_method_tests'),),
           supports_out=False,
           sample_inputs_func=sample_inputs_index_fill),
    OpInfo('index_copy',
           dtypes=all_types_and_complex_and(torch.bool, torch.float16, torch.bfloat16),
           supports_inplace_autograd=False,
           supports_out=False,
           sample_inputs_func=sample_inputs_index_copy),
    OpInfo('index_select',
           dtypes=all_types_and_complex_and(torch.bool, torch.float16, torch.bfloat16),
           sample_inputs_func=sample_inputs_index_select),
    OpInfo('index_add',
           dtypes=all_types_and_complex_and(torch.bool, torch.float16, torch.bfloat16),
           supports_out=False,
           sample_inputs_func=sample_inputs_index_add),
    OpInfo('__getitem__',
           dtypes=all_types_and_complex_and(torch.bool, torch.float16, torch.bfloat16),
           supports_out=False,
           supports_inplace_autograd=False,
           op=torch.Tensor.__getitem__,
           sample_inputs_func=sample_inputs_getitem,
           skips=(SkipInfo('TestCommon', 'test_variant_consistency_jit'),)),
    OpInfo('index_put',
           dtypes=all_types_and_complex_and(torch.bool, torch.float16, torch.bfloat16),
           supports_out=False,
           supports_inplace_autograd=True,
           sample_inputs_func=sample_inputs_index_put,
           skips=(
               SkipInfo('TestCommon', 'test_variant_consistency_jit'),
           )),
    OpInfo('sort',
           dtypes=all_types_and(torch.bool, torch.float16),
           # sort on CUDA is still in the TH, no torch.bool/torch.float16 support yet
           dtypesIfCUDA=all_types_and(torch.float16),
           dtypesIfROCM=all_types_and(torch.float16),
           sample_inputs_func=sample_inputs_sort,
           skips=(
               # sort does not correctly warn when resizing out= inputs
               SkipInfo('TestCommon', 'test_out'),
           )),
    OpInfo('put',
           dtypes=all_types_and_complex_and(torch.bool, torch.float16, torch.bfloat16),
           supports_out=False,
           check_batched_gradgrad=False,  # vmap complains of the sizes
           sample_inputs_func=sample_inputs_put),
    OpInfo('take',
           dtypes=all_types_and_complex_and(torch.bool, torch.float16, torch.bfloat16),
           check_batched_grad=False,  # vmap complains of the sizes
           sample_inputs_func=sample_inputs_take),
    OpInfo('stack',
           dtypes=all_types_and_complex_and(torch.bool, torch.float16, torch.bfloat16),
           sample_inputs_func=sample_inputs_stack,
           assert_autodiffed=True,
           skips=(
               # stack does not correctly warn when resizing out= inputs
               SkipInfo('TestCommon', 'test_out'),),),
    OpInfo('hstack',
           dtypes=all_types_and_complex_and(torch.bool, torch.float16, torch.bfloat16),
           sample_inputs_func=sample_inputs_hstack_dstack_vstack,
           skips=(
               # hstack does not correctly warn when resizing out= inputs
               SkipInfo('TestCommon', 'test_out'),),),
    OpInfo('hypot',
           dtypes=floating_types(),
           dtypesIfCPU=floating_types_and(torch.bfloat16),
           dtypesIfCUDA=floating_types_and(torch.half),
           sample_inputs_func=sample_inputs_hypot,
           ),
    OpInfo('vstack',
           dtypes=all_types_and_complex_and(torch.bool, torch.float16, torch.bfloat16),
           sample_inputs_func=sample_inputs_hstack_dstack_vstack,
           skips=(
               # vstack does not correctly warn when resizing out= inputs
               SkipInfo('TestCommon', 'test_out'),),),
    OpInfo('dstack',
           dtypes=all_types_and_complex_and(torch.bool, torch.float16, torch.bfloat16),
           sample_inputs_func=sample_inputs_hstack_dstack_vstack,
           skips=(
               # dstack does not correctly warn when resizing out= inputs
               SkipInfo('TestCommon', 'test_out'),),),
    OpInfo('unfold',
           op=lambda x, *args: x.unfold(*args),
           dtypes=all_types_and_complex_and(torch.bool, torch.float16, torch.bfloat16),
           supports_out=False,
           check_batched_gradgrad=False,
           skips=(
               # torch.unfold does not exist so we get a RuntimeError.
               SkipInfo('TestCommon', 'test_variant_consistency_jit',
                        dtypes=all_types_and_complex_and(torch.bool, torch.float16, torch.bfloat16)),
               # Skip operator schema test because this is a functional and not an operator
               SkipInfo('TestOperatorSignatures', 'test_get_torch_func_signature_exhaustive'),
           ),
           sample_inputs_func=sample_inputs_unfold),
    OpInfo('msort',
           dtypes=all_types_and(torch.float16),
           check_batched_gradgrad=False,
           skips=(
               #  msort does not correctly warn when resizing out= inputs.
               SkipInfo('TestCommon', 'test_out',
                        dtypes=all_types_and_complex_and(torch.bool, torch.float16, torch.bfloat16)),
               #  msort does not raise expected Runtime Error.
               SkipInfo('TestOpInfo', 'test_unsupported_dtypes', dtypes=[torch.bool]),
           ),
           sample_inputs_func=sample_inputs_msort),
    OpInfo('movedim',
           dtypes=all_types_and_complex_and(torch.bool, torch.float16, torch.bfloat16),
           supports_out=False,
           sample_inputs_func=sample_movedim_moveaxis),
    OpInfo('moveaxis',
           dtypes=all_types_and_complex_and(torch.bool, torch.float16, torch.bfloat16),
           supports_out=False,
           sample_inputs_func=sample_movedim_moveaxis),
    ShapeFuncInfo('repeat',
                  op=lambda x, dims: x.repeat(dims),
                  ref=np.tile,
                  dtypes=all_types_and_complex_and(torch.bool, torch.float16, torch.bfloat16),
                  supports_out=False,
                  skips=(
                      # torch.repeat does not exist so we get a RuntimeError.
                      SkipInfo('TestCommon', 'test_variant_consistency_jit',
                               dtypes=all_types_and_complex_and(torch.bool, torch.float16, torch.bfloat16)),
                  ),
                  sample_inputs_func=sample_repeat_tile),
    OpInfo('take_along_dim',
           dtypes=all_types_and_complex_and(torch.bool, torch.float16),
           dtypesIfCUDA=all_types_and_complex_and(torch.bool, torch.float16, torch.bfloat16),
           supports_inplace_autograd=False,
           sample_inputs_func=sample_inputs_take_along_dim),
    ShapeFuncInfo('tile',
                  ref=np.tile,
                  dtypes=all_types_and_complex_and(torch.bool, torch.float16, torch.bfloat16),
                  supports_out=False,
                  sample_inputs_func=sample_repeat_tile),
    OpInfo('var',
           dtypes=floating_types_and(),
           dtypesIfCUDA=floating_and_complex_types_and(torch.half, torch.bfloat16),
           sample_inputs_func=sample_inputs_std_var,
           # TODO: revisit, some var signatures do support out (see std, too)
           supports_out=False,
           supports_complex_autograd=False,
           # var has only partial support for complex and half (#51127)
           skips=(SkipInfo('TestOpInfo', 'test_unsupported_dtypes',
                           dtypes=[torch.half, torch.complex64, torch.complex128]),),
           assert_autodiffed=True,
           ),
    OpInfo('xlogy',
           dtypes=all_types_and(torch.bool),
           dtypesIfCPU=all_types_and(torch.bool, torch.half, torch.bfloat16),
           dtypesIfCUDA=all_types_and(torch.bool, torch.half, torch.bfloat16),
           supports_inplace_autograd=True,
           safe_casts_outputs=True,
           sample_inputs_func=sample_inputs_xlogy),
    OpInfo('trace',
           dtypes=all_types_and_complex(),
           dtypesIfCUDA=all_types_and_complex_and(torch.bool, torch.half),
           supports_inplace_autograd=False,
           supports_out=False,
           sample_inputs_func=sample_inputs_trace),
<<<<<<< HEAD
    OpInfo('inner',
           dtypes=floating_types(),
           dtypesIfCPU=all_types_and_complex_and(torch.float16, torch.bfloat16),
           # BFloat16 support on CUDA requires CUDA 11 and SM53
           dtypesIfCUDA=floating_types_and(torch.float16, torch.complex64, torch.complex128,
                                           *[torch.bfloat16] if CUDA11OrLater else []),
           dtypesIfROCM=floating_types_and(torch.half),
           supports_out=True,
           sample_inputs_func=sample_inputs_inner,
           skips=(SkipInfo('TestCommon', 'test_out', dtypes=[torch.float32]),)),
=======
    OpInfo('kron',
           dtypes=all_types_and_complex_and(torch.bool, torch.half, torch.bfloat16),
           dtypesIfCUDA=all_types_and_complex_and(torch.bool, torch.half, torch.bfloat16),
           supports_inplace_autograd=False,
           sample_inputs_func=sample_inputs_kron),
>>>>>>> b1d17bc5
    UnaryUfuncInfo('sigmoid',
                   aliases=('special.expit', ),
                   ref=reference_sigmoid if TEST_SCIPY else _NOTHING,
                   decorators=(precisionOverride({torch.float16: 1e-2,
                                                  torch.bfloat16: 1e-2}),),
                   skips=(
                       SkipInfo('TestUnaryUfuncs', 'test_reference_numerics_extremal',
                                device_type='cpu', dtypes=[torch.cfloat, torch.cdouble]),
                       SkipInfo('TestUnaryUfuncs', 'test_reference_numerics_hard',
                                device_type='cpu', dtypes=[torch.cfloat, torch.cdouble]),
                       SkipInfo('TestUnaryUfuncs', 'test_reference_numerics_normal',
                                device_type='cpu', dtypes=[torch.cfloat, torch.cdouble])),
                   dtypes=all_types_and_complex_and(torch.bool, torch.bfloat16),
                   dtypesIfCPU=all_types_and_complex_and(torch.bool, torch.bfloat16),
                   dtypesIfCUDA=all_types_and(torch.bool, torch.half, torch.bfloat16),
                   safe_casts_outputs=True,
                   assert_autodiffed=True,
                   supports_complex_autograd=False),  # Reference: https://github.com/pytorch/pytorch/issues/48552
    UnaryUfuncInfo('digamma',
                   ref=scipy.special.digamma if TEST_SCIPY else _NOTHING,
                   decorators=(precisionOverride({torch.float16: 5e-1}),),
                   dtypes=all_types_and(torch.bool),
                   dtypesIfCPU=all_types_and(torch.bool),
                   dtypesIfCUDA=all_types_and(torch.bool, torch.half),
                   safe_casts_outputs=True),
    UnaryUfuncInfo('special.entr',
                   ref=scipy.special.entr if TEST_SCIPY else _NOTHING,
                   aten_name='special_entr',
                   decorators=(precisionOverride({torch.float16: 1e-1,
                                                  torch.bfloat16: 1e-1}),),
                   dtypes=all_types_and(torch.bool),
                   dtypesIfCPU=all_types_and(torch.bool, torch.bfloat16),
                   dtypesIfCUDA=all_types_and(torch.bool, torch.half, torch.bfloat16),
                   skips=(
                       SkipInfo('TestUnaryUfuncs', 'test_reference_numerics_hard',
                                dtypes=[torch.bfloat16, torch.float16]),
                   ),
                   supports_inplace_autograd=False,
                   safe_casts_outputs=True,
                   sample_inputs_func=sample_inputs_entr),
    UnaryUfuncInfo('erf',
                   ref=scipy.special.erf if TEST_SCIPY else _NOTHING,
                   aliases=('special.erf', ),
                   decorators=(precisionOverride({torch.float16: 1e-2,
                                                  torch.bfloat16: 1e-2}),),
                   dtypes=all_types_and(torch.bool),
                   dtypesIfCPU=all_types_and(torch.bool, torch.bfloat16),
                   dtypesIfCUDA=all_types_and(torch.bool, torch.half, torch.bfloat16),
                   assert_autodiffed=True,
                   safe_casts_outputs=True),
    UnaryUfuncInfo('erfc',
                   ref=scipy.special.erfc if TEST_SCIPY else _NOTHING,
                   aliases=('special.erfc', ),
                   decorators=(precisionOverride({torch.float16: 1e-2,
                                                  torch.bfloat16: 1e-2}),),
                   dtypes=all_types_and(torch.bool),
                   dtypesIfCPU=all_types_and(torch.bool, torch.bfloat16),
                   dtypesIfCUDA=all_types_and(torch.bool, torch.half),
                   assert_autodiffed=True,
                   safe_casts_outputs=True),
    UnaryUfuncInfo('erfinv',
                   ref=scipy.special.erfinv if TEST_SCIPY else _NOTHING,
                   aliases=('special.erfinv', ),
                   decorators=(precisionOverride({torch.float16: 1e-2,
                                                  torch.bfloat16: 1e-2,
                                                  torch.float32: 1e-4}),),
                   dtypes=all_types_and(torch.bool),
                   dtypesIfCPU=all_types_and(torch.bool, torch.bfloat16),
                   dtypesIfCUDA=all_types_and(torch.bool, torch.half),
                   safe_casts_outputs=True,
                   domain=(-1, 1),
                   skips=(
                       # Reference: https://github.com/pytorch/pytorch/pull/49155#issuecomment-742664611
                       SkipInfo('TestUnaryUfuncs', 'test_reference_numerics_extremal',
                                active_if=TEST_SCIPY and LooseVersion(scipy.__version__) < "1.4.0"),
                       SkipInfo('TestUnaryUfuncs', 'test_reference_numerics_hard',
                                active_if=TEST_SCIPY and LooseVersion(scipy.__version__) < "1.4.0"),
                       SkipInfo('TestUnaryUfuncs', 'test_reference_numerics_normal',
                                active_if=TEST_SCIPY and LooseVersion(scipy.__version__) < "1.4.0"),
                   )),
    UnaryUfuncInfo('lgamma',
                   ref=reference_lgamma if TEST_SCIPY else _NOTHING,
                   aliases=('special.gammaln', ),
                   decorators=(precisionOverride({torch.float16: 7e-1}),),
                   dtypes=all_types_and(torch.bool),
                   dtypesIfCPU=all_types_and(torch.bool, torch.bfloat16),
                   dtypesIfCUDA=all_types_and(torch.bool, torch.half),
                   skips=(
                       # "digamma" not implemented for 'BFloat16'
                       SkipInfo('TestOpInfo', 'test_supported_backward', dtypes=(torch.bfloat16,)),
                       # Reference: https://github.com/pytorch/pytorch/pull/50140#discussion_r552615345
                       SkipInfo('TestUnaryUfuncs', 'test_reference_numerics_extremal',
                                dtypes=[torch.bfloat16]),
                       SkipInfo('TestUnaryUfuncs', 'test_reference_numerics_hard',
                                device_type='cpu', dtypes=[torch.bfloat16]),
                       SkipInfo('TestUnaryUfuncs', 'test_reference_numerics_normal',
                                device_type='cpu', dtypes=[torch.bfloat16]),
                       # Reference: https://github.com/pytorch/pytorch/pull/50140#issuecomment-756150214
                       SkipInfo('TestUnaryUfuncs', 'test_reference_numerics_extremal',
                                dtypes=[torch.float32, torch.float64], active_if=IS_WINDOWS),
                       SkipInfo('TestUnaryUfuncs', 'test_reference_numerics_hard',
                                dtypes=[torch.float32, torch.float64], active_if=IS_WINDOWS),
                       SkipInfo('TestUnaryUfuncs', 'test_reference_numerics_normal',
                                dtypes=[torch.float32, torch.float64], active_if=IS_WINDOWS),
                   ),
                   safe_casts_outputs=True),
    OpInfo(
        'logdet',
        supports_out=False,
        sample_inputs_func=sample_inputs_logdet,
        decorators=(skipCPUIfNoLapack, skipCUDAIfNoMagma, skipCUDAIfRocm)),
    UnaryUfuncInfo('logit',
                   ref=scipy.special.logit if TEST_SCIPY else _NOTHING,
                   domain=(0, 1),
                   aliases=('special.logit', ),
                   decorators=(precisionOverride({torch.bfloat16: 5e-1,
                                                  torch.float16: 5e-1}),),
                   dtypes=all_types_and(torch.half),
                   dtypesIfCPU=all_types_and(torch.bool, torch.bfloat16),
                   dtypesIfCUDA=all_types_and(torch.bool, torch.half, torch.bfloat16),
                   sample_inputs_func=sample_inputs_logit,
                   safe_casts_outputs=True),
]

# Common operator groupings
unary_ufuncs = [op for op in op_db if isinstance(op, UnaryUfuncInfo)]
spectral_funcs = [op for op in op_db if isinstance(op, SpectralFuncInfo)]
sparse_unary_ufuncs = [op for op in op_db if isinstance(op, UnaryUfuncInfo) and op.supports_sparse is True]
shape_funcs = [op for op in op_db if isinstance(op, ShapeFuncInfo)]

def index_variable(shape, max_indices, device=torch.device('cpu')):
    if not isinstance(shape, tuple):
        shape = (shape,)
    index = torch.rand(*shape, device=device).mul_(max_indices).floor_().long()
    return index


def index_perm_variable(shape, max_indices):
    if not isinstance(shape, tuple):
        shape = (shape,)

    index = torch.randperm(max_indices).narrow(0, 0, reduce(mul, shape)).view(shape)
    return index


def gather_variable(shape, index_dim, max_indices, duplicate=False, device=torch.device('cpu')):
    assert len(shape) == 2
    assert index_dim < 2
    batch_dim = 1 - index_dim
    index = torch.zeros(*shape, dtype=torch.long, device=device)
    for i in range(shape[index_dim]):
        index.select(index_dim, i).copy_(
            torch.randperm(max_indices, device=device)[:shape[batch_dim]])
    if duplicate:
        index.select(batch_dim, 0).copy_(index.select(batch_dim, 1))
    return index


def bernoulli_scalar():
    return torch.tensor(0, dtype=torch.bool).bernoulli_()


def mask_not_all_zeros(shape):
    assert len(shape) > 0
    while True:
        result = torch.randn(shape).gt(0)
        if result.sum() > 0:
            return result


def uniform_scalar(offset=0, requires_grad=False):
    v = torch.rand(()) + offset
    v.requires_grad = requires_grad
    return v


def normal_scalar_clamp(amin, amax, requires_grad=False):
    v = torch.randn(()).clamp(amin, amax)
    v.requires_grad = requires_grad
    return v


def prod_zeros(dim_size, dim_select):
    assert len(dim_select) == 2
    result = torch.randn(dim_size, dim_size, dim_size)
    result.narrow(dim_select[0], 0, 1).narrow(dim_select[1], 1, 1).zero_()
    result.narrow(dim_select[0], 2, 1).narrow(dim_select[1], 3, 1).zero_()
    result.narrow(dim_select[0], 4, 1).narrow(dim_select[1], 3, 1).zero_()
    return result


non_differentiable = collections.namedtuple('non_differentiable', ['tensor'])


class dont_convert(tuple):
    pass


class NoArgsClass(object):
    def __iter__(self):
        return self

    def __next__(self):
        raise StopIteration()
    next = __next__  # Python 2 compatibility

    def __len__(self):
        return 0

NO_ARGS = NoArgsClass()

def ident(x):
    return x

# Do NOT add to this list. Method tests are being DEPRECATED and replaced by OpInfos.
# See https://github.com/pytorch/pytorch/wiki/Writing-tests-in-PyTorch-1.8
#
# (
#   method name,
#   input size/constructing fn,
#   args (tuple represents shape of a tensor arg),
#   test variant name (will be used at test name suffix),    // optional
#   (should_check_autodiff[bool], nonfusible_nodes, fusible_nodes) for autodiff, // optional
#   indices for possible dim arg,                            // optional
#   fn mapping output to part that should be gradcheck'ed,   // optional
#   kwargs                                                   // optional
# )
# Note: some functions have separate schema for (Tensor other) and (Scalar other),
#       and it's possible that we only support AD for Scalar version but not Tensor
#       version, and vice versa.
#       When writing tests, only scalar(float/int) input triggers the Scalar schema.
#       uniform_scalar produces a scalar **Tensor** which won't match Scalar input.
def method_tests():
    set_rng_seed(SEED)
    return [
        ('add', (S, S, S), ((S, S, S),), '', (True,)),
        ('add', (S, S, S), ((S, S),), 'broadcast_rhs', (True,)),
        ('add', (S, S), ((S, S, S),), 'broadcast_lhs', (True,)),
        ('add', (S, 1, S), ((M, S),), 'broadcast_all', (True,)),
        ('add', (), ((),), 'scalar', (True,)),
        ('add', (S, S, S), ((),), 'scalar_broadcast_rhs', (True,)),
        ('add', (), ((S, S, S),), 'scalar_broadcast_lhs', (True,)),
        ('add', (S, S, S), (3.14,), 'constant', (True,)),
        ('add', (), (3.14,), 'scalar_constant', (True,)),
        ('add', (S, S, S), (3.14j,), 'complex_scalar_constant', (True,)),
        ('__radd__', (S, S, S), (3.14,), 'constant', (True, 'aten::add')),
        ('__radd__', (), (3.14,), 'scalar_constant', (True, 'aten::add')),
        ('sub', (S, S, S), ((S, S, S),), '', (True,)),
        ('sub', (S, S, S), ((S, S),), 'broadcast_rhs', (True,)),
        ('sub', (S, S), ((S, S, S),), 'broadcast_lhs', (True,)),
        ('sub', (S, 1, S), ((M, S),), 'broadcast_all', (True,)),
        ('sub', (S, S, S), ((),), 'scalar_broadcast_rhs', (True,)),
        ('sub', (), ((S, S, S),), 'scalar_broadcast_lhs', (True,)),
        ('sub', (S, S, S), (3.14,), 'constant', (True,)),
        ('sub', (), (3.14,), 'scalar_constant', (True,)),
        ('sub', (S, S, S), (3.14j,), 'complex_scalar_constant', (True,)),
        ('__rsub__', (S, S, S), (3.14,), 'constant', (True, 'aten::rsub')),
        ('__rsub__', (), (3.14,), 'scalar_constant', (True, 'aten::rsub')),
        ('mul', (S, S, S), ((S, S, S),), '', (True,)),
        ('mul', (), ((),), 'scalar', (True,)),
        ('mul', (S, S, S), ((S, S),), 'broadcast_rhs', (True,)),
        ('mul', (S, S), ((S, S, S),), 'broadcast_lhs', (True,)),
        ('mul', (S, 1, S), ((M, S),), 'broadcast_all', (True,)),
        ('mul', (S, S, S), ((),), 'scalar_broadcast_rhs', (True,)),
        ('mul', (), ((S, S, S),), 'scalar_broadcast_lhs', (True,)),
        ('mul', (S, S, S), (3.14,), 'constant', (True,)),
        ('mul', (), (3.14,), 'scalar_constant', (True,)),
        # TODO(@anjali411): enable these tests
        # ('mul', (S, S, S), (3.14j,), 'imaginary_constant', (True,)),
        # ('mul', (), (3.14j,), 'imaginary_scalar_constant', (True,)),
        ('__rmul__', (S, S, S), (3.14,), 'constant', (True, 'aten::mul')),
        ('__rmul__', (), (3.14,), 'scalar_constant', (True, 'aten::mul')),
        ('div', (S, S, S), (torch.rand(S, S, S) + 0.1,), '', (True,)),
        ('div', (S, S, S), (torch.rand(S, S) + 0.1,), 'broadcast_rhs', (True,)),
        ('div', (S, S), (torch.rand(S, S, S) + 0.1,), 'broadcast_lhs', (True,)),
        ('div', (S, 1, S), (torch.rand(M, S) + 0.1,), 'broadcast_all', (True,)),
        ('div', (), (uniform_scalar(0.1),), 'scalar', (True,)),
        ('div', (S, S, S), (uniform_scalar(0.1),), 'scalar_broadcast_rhs', (True,)),
        ('div', (), (uniform_scalar(0.1),), 'scalar_broadcast_lhs', (True,)),
        ('div', torch.rand(S, S, S) + 1e-1, (3.14,), 'constant', (True,)),
        ('div', uniform_scalar(1e-1, requires_grad=True), (3.14,), 'scalar_constant', (True,)),
        ('true_divide', (S, S, S), (torch.rand(S, S, S) + 0.1,), '', (True,)),
        ('true_divide', (S, S, S), (torch.rand(S, S) + 0.1,), 'broadcast_rhs', (True,)),
        ('true_divide', (S, S), (torch.rand(S, S, S) + 0.1,), 'broadcast_lhs', (True,)),
        ('true_divide', (S, 1, S), (torch.rand(M, S) + 0.1,), 'broadcast_all', (True,)),
        ('true_divide', (), (uniform_scalar(0.1),), 'scalar', (True,)),
        ('true_divide', (S, S, S), (uniform_scalar(0.1),), 'scalar_broadcast_rhs', (True,)),
        ('true_divide', (), (uniform_scalar(0.1),), 'scalar_broadcast_lhs', (True,)),
        ('true_divide', torch.rand(S, S, S) + 1e-1, (3.14,), 'constant', (True,)),
        ('true_divide', uniform_scalar(1e-1, requires_grad=True), (3.14,), 'scalar_constant', (True,)),
        ('__rdiv__', torch.rand(S, S, S) + 1e-1, (3.14,), 'constant',
            (True, [], ['aten::mul', 'aten::reciprocal'])),
        ('__rdiv__', uniform_scalar(1e-1, requires_grad=True), (3.14,), 'scalar_constant',
            (True, [], ['aten::mul', 'aten::reciprocal'])),
        ('__rdiv__', torch.rand(S, S, S, dtype=torch.cdouble) + 1e-1, (3.14j,), 'complex_constant',
            (True, [], ['aten::mul', 'aten::reciprocal'])),
        ('__rdiv__', uniform_scalar(1e-1 * (1 + 1j), requires_grad=True), (3.14j,), 'complex_scalar_constant',
            (True, [], ['aten::mul', 'aten::reciprocal'])),
        ('div', (S, S, S), (torch.rand(S, S, S, dtype=torch.cdouble) + 0.1,), 'complex', (True,)),
        ('div', (S, S, S), (torch.rand(S, S, dtype=torch.cdouble) + 0.1,), 'complex_broadcast_rhs', (True,)),
        ('div', (S, S), (torch.rand(S, S, S, dtype=torch.cdouble) + 0.1,), 'complex_broadcast_lhs', (True,)),
        ('div', (S, 1, S), (torch.rand(M, S, dtype=torch.cdouble) + 0.1,), 'complex_broadcast_all', (True,)),
        ('div', (), (uniform_scalar(0.1j),), 'complex_scalar', (True,)),
        ('div', (S, S, S), (uniform_scalar(0.1j),), 'complex_scalar_broadcast_rhs', (True,)),
        ('div', (), (uniform_scalar(0.1j),), 'complex_scalar_broadcast_lhs', (True,)),
        ('div', torch.rand(S, S, S, dtype=torch.cdouble) + 1e-1, (3.14j,), 'complex_constant', (True,)),
        ('div', uniform_scalar(1e-1j, requires_grad=True), (3.14j,), 'complex_scalar_constant', (True,)),
        ('__rpow__', torch.rand(S, S, S) + 1e-3, (3.14,), 'constant', (True, 'aten::pow')),
        ('__rpow__', uniform_scalar(1e-3, requires_grad=True), (3.14,), 'scalar_constant', (True, 'aten::pow')),
        ('float_power', torch.rand(S, S, S) + 1e-3, (torch.rand(S, S, S) + 0.1,), ''),
        ('float_power', torch.rand(S, S, S) + 1e-3, (torch.rand(1,) + 0.1,), 'broadcast_rhs'),
        ('float_power', torch.rand(1,) + 1e-3, (torch.rand(S, S, S) + 0.1,), 'broadcast_lhs'),
        ('float_power', torch.rand(S, 1, S) + 1e-3, (torch.rand(1, S, 1) + 0.1,), 'broadcast_all'),
        ('float_power', uniform_scalar(1e-3, requires_grad=True), (uniform_scalar(0.1),), 'scalar'),
        ('float_power', torch.rand(S, S, S) + 1e-3, (uniform_scalar(0.1),), 'scalar_broadcast_rhs'),
        ('float_power', uniform_scalar(1e-3, requires_grad=True), (torch.rand(S, S, S) + 0.1,), 'scalar_broadcast_lhs'),
        ('float_power', torch.rand(S, S, S) + 1e-3, (3.14,), 'constant'),
        ('transpose', (1, 2, 3), (1, 2), 'dim', (False,), [0, 1]),
        ('transpose', (), (0, 0), 'scalar', (False,)),
        ('transpose', (1,), (0, 0), '1d', (False,)),
        ('transpose', (L, L), (0, 1), '2d', (False,)),
        ('transpose', (S, S, S), (2, 0), '3d', (False,)),
        ('swapdims', (1, 2, 3), (1, 2), 'dim', (False,), [0, 1]),
        ('swapdims', (), (0, 0), 'scalar', (False,)),
        ('swapdims', (1,), (0, 0), '1d', (False,)),
        ('swapdims', (L, L), (0, 1), '2d', (False,)),
        ('swapdims', (S, S, S), (2, 0), '3d', (False,)),
        ('swapaxes', (1, 2, 3), (1, 2), 'dim', (False,), [0, 1]),
        ('swapaxes', (), (0, 0), 'scalar', (False,)),
        ('swapaxes', (1,), (0, 0), '1d', (False,)),
        ('swapaxes', (L, L), (0, 1), '2d', (False,)),
        ('swapaxes', (S, S, S), (2, 0), '3d', (False,)),
        ('t', (1, 2), NO_ARGS, '', (False,)),
        ('view', (S, S, S), (S * S, S), '', (False,)),
        ('view', (torch.Size([S * S, S]),), (S, S, S), 'size', (False,)),
        ('view', (S,), (S,), '1d', (False,)),
        ('view', (), (dont_convert(()),), 'scalar_to_scalar', (False,)),
        ('view', (), (1,), 'scalar_to_1d', (False,)),
        ('ravel', (S, S, S), NO_ARGS, '', (False,)),
        ('reshape', (S, S, S), (S * S, S), '', (False,)),
        ('reshape', (torch.Size([S * S, S]),), (S, S, S), 'size', (False,)),
        ('reshape', (S,), (S,), '1d', (False,)),
        ('reshape', (), (dont_convert(()),), 'scalar_to_scalar', (False,)),
        ('reshape', (), (1,), 'scalar_to_1d', (False,)),
        ('reshape_as', (S, S, S), (non_differentiable(torch.rand(S * S, S)),)),
        ('reshape_as', (), (non_differentiable(torch.tensor(42.)),), 'scalar'),
        ('reshape_as', (), (non_differentiable(torch.rand(1, 1)),), 'scalar_to_dims'),
        ('roll', (S, S, S), (0, 0), 'd0'),
        ('roll', (S, S, S), (1, 2), 'd12'),
        ('roll', (S, S, S), (0, 2,), 'd02'),
        ('roll', (S, S, S), (2, 0,), 'd20'),
        ('roll', (S, S, S), (-1, 0), 'neg_shift'),
        ('roll', (S, S, S), (10000, 1), 'loop_shift'),
        ('roll', (S, S, S), (2,), 'flattened'),
        ('roll', (S, S, S), ([1, 2, -1], [0, 1, 2]), 'three_dims'),
        ('rot90', (S, S, S), (1, [0, 1],), 'k1_d01'),
        ('rot90', (S, S, S), (1, [1, 2],), 'k1_d12'),
        ('rot90', (S, S, S), (1, [1, -1],), 'k1_neg_d'),
        ('rot90', (S, S, S), (), 'default'),
        ('view_as', (S, S, S), (non_differentiable(torch.rand(S * S, S)),)),
        ('view_as', (), (non_differentiable(torch.tensor(5.5)),), 'scalar'),
        ('view_as', (), (non_differentiable(torch.rand(1, 1)),), 'scalar_to_dims'),
        ('expand', (S, 1, 1), (S, S, S), '', (False,)),
        ('expand', (torch.Size([S, 1, S]),), (S, S, S), 'size', (False,)),
        ('expand', (S, 1), (S, S, S), 'new_dim', (False,)),
        ('expand', (1,), (S, S, S), '1_element', (False,)),
        ('expand', (1, S), (1, 1, S), 'new_dim_front_old_front_1', (False,)),
        ('expand', (), (dont_convert(()),), 'scalar_to_scalar'),
        ('expand', (), (1, 3, 2), 'scalar_to_dims', (False,)),
        ('expand_as', (S, 1, 1), (torch.rand(S, S, S),), '', (False,)),
        ('real', (S, S, S), NO_ARGS, 'complex'),
        ('imag', (S, S, S), NO_ARGS, 'complex'),
        ('view_as_real', (S, S, S), NO_ARGS, 'complex'),
        ('view_as_complex', (S, S, 2), NO_ARGS),
        ('complex', (S, S, S), ((S, S, S),), ''),
        ('fmod', (S, S, S), (1.5,), '', (True,)),
        ('fmod', (), (1.5,), 'scalar', (True,)),
        ('fmod', (S, S, S), (non_differentiable(torch.rand(S, S, S) + 1.5),), 'tensor'),
        ('fmod', (S,), (non_differentiable(torch.rand(S, S, S) + 1.5),), 'tensor_broadcast_lhs'),
        ('fmod', (S, S, S), (non_differentiable(torch.rand(S) + 1.5),), 'tensor_broadcast_rhs'),
        ('fmod', (S, 1, S), (non_differentiable(torch.rand(S, S) + 1.5),), 'tensor_broadcast_all'),
        ('fmod', (), (non_differentiable(uniform_scalar(1.5)),), 'scalar_tensor'),
        ('fmod', (), (non_differentiable(torch.rand(S, S, S) + 1.5),), 'scalar_tensor_broadcast_lhs'),
        ('fmod', (S, S, S), (non_differentiable(uniform_scalar(1.5)),), 'scalar_tensor_broadcast_rhs'),
        ('remainder', (S, S, S), (1.5,), '', (True,)),
        ('remainder', (), (1.5,), 'scalar', (True,)),
        ('remainder', (S, S, S), (non_differentiable(torch.rand(S, S, S) + 1.5),), 'tensor'),
        ('remainder', (S,), (non_differentiable(torch.rand(S, S, S) + 1.5),), 'tensor_broadcast_lhs'),
        ('remainder', (S, 1, S), (non_differentiable(torch.rand(S, S) + 1.5),), 'tensor_broadcast_all'),
        ('remainder', (), (non_differentiable(uniform_scalar(1.5)),), 'scalar_tensor'),
        ('remainder', (), (non_differentiable(torch.rand(S, S, S) + 1.5),), 'scalar_tensor_broadcast_lhs'),
        ('lerp', (S,), ((S, S, S), 0.4), 'broadcast_lhs', (True,)),
        ('lerp', (S, 1, S), ((S, S), 0.4), 'broadcast_all', (True,)),
        ('lerp', (), ((S, S, S), 0.4), 'scalar_broadcast_lhs', (True,)),
        ('lerp', (S, 1, S), ((S, S), (S, 1, 1, S)), 'tensor_broadcast_all', (True,)),
        ('mean', (S, S, S), NO_ARGS, '', (True,)),
        ('mean', (S, S, S), (1,), 'dim', (True,), [0]),
        ('mean', (S, S, S), (1, True,), 'keepdim_dim', (True,), [0]),
        ('mean', (), NO_ARGS, 'scalar', (True,)),
        ('mean', (), (0,), 'scalar_dim', (True,), [0]),
        ('mean', (), (0, True,), 'scalar_keepdim_dim', (True,), [0]),
        ('mean', (S, S, S), (), 'dtype', (True,), (), (), ident, {'dtype': torch.float64}),
        ('kthvalue', (S, S, S), (2,)),
        ('kthvalue', (S, S, S), (2, 1,), 'dim', (), [1]),
        ('kthvalue', (S, S, S), (2, 1,), 'dim_alert_nondeterministic', (), [1],
            [skipMeta, expectedAlertNondeterministic('kthvalue CUDA', 'cuda')]),
        ('kthvalue', (S, S, S), (2, 1, True,), 'keepdim_dim', (), [1]),
        ('kthvalue', (S,), (2, 0,), 'dim_1d', (), [1]),
        ('kthvalue', (S,), (2, 0, True,), 'keepdim_dim_1d', (), [1]),
        ('kthvalue', (), (1,), 'scalar', (), ()),
        ('kthvalue', (), (1, 0,), 'scalar_dim', (), [1]),
        ('kthvalue', (), (1, 0, True), 'scalar_keepdim_dim', (), [1]),
        ('quantile', (S, S, S), (0.5,)),
        ('quantile', (S, S, S), (0.5, 0), 'dim', (), [1]),
        ('quantile', (S, S, S), (0.5, None, True), 'keepdim'),
        ('quantile', (S, S, S), (0.5, 0, False), 'linear', (), [1], NO_ARGS, ident, {'interpolation': 'linear'}),
        ('quantile', (S, S, S), (0.5, 0, False), 'lower', (), [1], NO_ARGS, ident, {'interpolation': 'lower'}),
        ('quantile', (S, S, S), (0.5, 0, False), 'higher', (), [1], NO_ARGS, ident, {'interpolation': 'higher'}),
        ('quantile', (S, S, S), (0.5, 0, False), 'midpoint', (), [1], NO_ARGS, ident, {'interpolation': 'midpoint'}),
        ('quantile', (S, S, S), (0.5, 0, False), 'nearest', (), [1], NO_ARGS, ident, {'interpolation': 'nearest'}),
        ('quantile', (), (0.5,), 'scalar'),
        ('nanquantile', (S, S, S), (0.5,)),
        ('nanquantile', (S, S, S), (0.5, 0), 'dim', (), [1]),
        ('nanquantile', (S, S, S), (0.5, None, True), 'keepdim'),
        ('nanquantile', (S, S, S), (0.5, 0, False), 'linear', (), [1], NO_ARGS, ident, {'interpolation': 'linear'}),
        ('nanquantile', (S, S, S), (0.5, 0, False), 'lower', (), [1], NO_ARGS, ident, {'interpolation': 'lower'}),
        ('nanquantile', (S, S, S), (0.5, 0, False), 'higher', (), [1], NO_ARGS, ident, {'interpolation': 'higher'}),
        ('nanquantile', (S, S, S), (0.5, 0, False), 'midpoint', (), [1], NO_ARGS, ident, {'interpolation': 'midpoint'}),
        ('nanquantile', (S, S, S), (0.5, 0, False), 'nearest', (), [1], NO_ARGS, ident, {'interpolation': 'nearest'}),
        ('nanquantile', (), (0.5,), 'scalar'),
        ('median', (S, S, S), NO_ARGS),
        ('median', (S, S, S), (1,), 'dim', (), [0]),
        ('median', (S, S, S), (1,), 'dim_alert_nondeterministic', (), [0],
            [skipMeta, expectedAlertNondeterministic('median CUDA with indices output', 'cuda')]),
        ('median', (S, S, S), (1, True,), 'keepdim_dim', (), [0]),
        ('median', (), NO_ARGS, 'scalar'),
        ('median', (), (0,), 'scalar_dim', (), [0]),
        ('median', (), (0, True,), 'scalar_keepdim_dim', (), [0]),
        ('nanmedian', (S, S, S), NO_ARGS),
        ('nanmedian', (S, S, S), (1,), 'dim', (), [0]),
        ('nanmedian', (S, S, S), (1, True,), 'keepdim_dim', (), [0]),
        ('nanmedian', (), NO_ARGS, 'scalar'),
        ('nanmedian', (), (0,), 'scalar_dim', (), [0]),
        ('nanmedian', (), (0, True,), 'scalar_keepdim_dim', (), [0]),
        ('nansum', (S, S, S), NO_ARGS),
        ('nansum', (S, S, S), (1,), 'dim', (), [0]),
        ('nansum', (S, S, S), (1, True,), 'keepdim_dim', (), [0]),
        ('nansum', (), NO_ARGS, 'scalar'),
        ('nansum', (), (0,), 'scalar_dim', (), [0]),
        ('nansum', (), (0, True,), 'scalar_keepdim_dim', (), [0]),
        ('nansum', (S, S, S), ([1, 2],), 'multi_dim'),
        ('nansum', (S, S, S), ([1, 2], True,), 'multi_dim_keepdim'),
        ('var_mean', (S, S, S), NO_ARGS, ''),
        ('var_mean', (S, S, S), (1,), 'dim', [0]),
        ('var_mean', (S, S, S), (1, True, True), 'keepdim_dim', [0]),
        ('var_mean', (S,), (0,), 'dim_1d', [0]),
        ('var_mean', (S,), (0, True, True), 'keepdim_dim_1d', [0]),
        ('std_mean', (S, S, S), NO_ARGS, ''),
        ('std_mean', (S, S, S), (1,), 'dim', [0]),
        ('std_mean', (S, S, S), (1, True, True), 'keepdim_dim', [0]),
        ('std_mean', (S,), (0,), 'dim_1d', [0]),
        ('std_mean', (S,), (0, True, True), 'keepdim_dim_1d', [0]),
        ('renorm', (S, S, S), (2, 1, 0.5), 'dim', (), [1]),
        ('renorm', (S, S, S), (1, 2, 3), 'norm_1'),
        ('renorm', (S, S, S), (inf, 2, 0.5), 'norm_inf'),
        ('logcumsumexp', (S, S, S), (0,), 'dim0', (), [0]),
        ('logcumsumexp', (S, S, S), (1,), 'dim1', (), [0]),
        ('logcumsumexp', (), (0,), 'dim0_scalar', (), [0]),
        ('log_softmax', (S, S, S), (1, torch.float64,), 'kwarg_dtype_would_break_jit_loader', (True,)),
        ('addmm', (S, M), ((S, S), (S, M)), '', (True, ['aten::add', 'aten::mm'])),
        ('addmm', (1,), ((S, S), (S, M)), 'broadcast_lhs', (True, ['aten::add', 'aten::mm'])),
        ('addmm', (S, M), ((S, S), (S, M)), 'coef', (True,), (), (), ident, {'beta': 0.2, 'alpha': 0.6}),
        ('addmm', (1,), ((S, S), (S, M)), 'broadcast_lhs_coef', (True,), (), (), ident, {'beta': 0.2, 'alpha': 0.6}),
        ('addmm', (), ((S, S), (S, M)), 'scalar_broadcast_lhs', (True, ['aten::add', 'aten::mm'])),
        ('addmm', (), ((S, S), (S, M)), 'scalar_broadcast_lhs_coef', (True,), (), (), ident, {'beta': 0.2, 'alpha': 0.6}),
        ('addbmm', (S, M), ((S, S, S), (S, S, M)),),
        ('addbmm', (1,), ((S, S, S), (S, S, M)), 'broadcast_lhs'),
        ('addbmm', (S, M), ((S, S, S), (S, S, M)), 'coef', (), (), (), ident, {'beta': 0.2, 'alpha': 0.6}),
        ('addbmm', (1,), ((S, S, S), (S, S, M)), 'broadcast_lhs_coef', (),
         (), (), ident, {'beta': 0.2, 'alpha': 0.6}),
        ('addbmm', (), ((S, S, S), (S, S, M)), 'scalar_broadcast_lhs'),
        ('addbmm', (), ((S, S, S), (S, S, M)), 'scalar_broadcast_lhs_coef', (), (), (), ident,
         {'beta': 0.2, 'alpha': 0.6}),
        ('baddbmm', (S, S, M), ((S, S, S), (S, S, M)),),
        ('baddbmm', (1,), ((S, S, S), (S, S, M)), 'broadcast_lhs'),
        ('baddbmm', (S, S, M), ((S, S, S), (S, S, M)), 'coef', (), (), (), ident, {'beta': 0.2, 'alpha': 0.6}),
        ('baddbmm', (1,), ((S, S, S), (S, S, M)), 'broadcast_lhs_coef', (),
         (), (), ident, {'beta': 0.2, 'alpha': 0.6}),
        ('baddbmm', (), ((S, S, S), (S, S, M)), 'scalar_broadcast_lhs'),
        ('baddbmm', (), ((S, S, S), (S, S, M)), 'scalar_broadcast_lhs_coef', (), (), (), ident,
         {'beta': 0.2, 'alpha': 0.6}),
        ('dot', (L,), ((L,),), '', (True,)),
        ('vdot', (L,), ((L,),),),
        ('mm', (S, M), ((M, S),), '', (True,)),
        ('bmm', (M, S, M), ((M, M, S),), '', (True,)),
        ('mv', (S, M), ((M,),), '', (True,)),
        ('matmul', (L,), ((L,),), '', (True,)),
        ('matmul', (S, M), ((M,),), "2d_1d", (True,)),
        ('matmul', (M,), ((M, S),), "1d_2d", (True,)),
        ('matmul', (S, M), ((M, S),), "2d_2d", (True,)),
        ('matmul', (S, S, M), ((M,),), "3d_1d", (True,)),
        ('matmul', (S, S, M), ((M, S),), "3d_2d", (True,)),
        ('matmul', (M,), ((S, M, S),), "1d_3d", (True,)),
        ('matmul', (S, M), ((S, M, S),), "2d_3d", (True,)),
        ('matmul', (S, S, M, M), ((S, S, M, S),), "4d_4d", (True,)),
        ('matmul', (S, S, M, M), ((M,),), "4d_1d", (True,)),
        ('matmul', (M,), ((S, S, M, S),), "1d_4d", (True,)),
        ('mvlgamma', torch.empty(S,).uniform_(0.5, 1), [1], "p=1"),
        ('mvlgamma', torch.empty(S,).uniform_(1, 2), [2], "p=2"),
        ('mvlgamma', torch.empty(S, S).uniform_(1.5, 3), [3], "p=3"),
        ('mvlgamma', torch.empty(S, S).uniform_(2.5, 5), [5], "p=5"),
        ('zero_', (S, S, S), NO_ARGS),
        ('zero_', (), NO_ARGS, 'scalar'),
        ('logsumexp', (S, S), (1,), '', (True,)),
        ('logsumexp', (), (0,), 'scalar', (True,)),
        ('norm', (S, S), (), 'default'),
        ('norm', (S, S), (2,), '2'),
        ('norm', (S, S), (0,), '0'),
        ('norm', (S, S), (0.5,), '0_5'),
        ('norm', (S, S), (1,), '1'),
        ('norm', (S, S), (3,), '3'),
        ('norm', (S, S), (inf,), 'inf'),
        ('norm', (S, S), (-inf,), '-inf'),
        ('norm', (S, S), ('fro',), 'fro_default'),
        ('norm', (S, S), ('fro', [0, 1],), 'fro'),
        ('norm', (S, S), ('nuc',), 'nuc', (), NO_ARGS, [skipCPUIfNoLapack, skipCUDAIfNoMagma]),
        ('norm', (S, S, S), ('nuc', [1, 2]), 'nuc_batched', (), NO_ARGS, [skipCPUIfNoLapack, skipCUDAIfNoMagma]),
        ('norm', (S, S), (-1,), 'neg_1'),
        ('norm', (S, S), (-2,), 'neg_2'),
        ('norm', (S, S), (-0.5,), 'neg_0_5'),
        ('norm', (S, S), (-1.5,), 'neg_1_5'),
        ('norm', (S, S), (-2, 1,), 'neg_2_2_dim', (), [1]),
        ('norm', (S, S), (-1, 1,), 'neg_1_2_dim', (), [1]),
        ('norm', (S, S), (0, 1,), '0_2_dim', (), [1]),
        ('norm', (S, S), (1, 1,), '1_2_dim', (), [1]),
        ('norm', (S, S), (2, 1,), '2_2_dim', (), [1]),
        ('norm', (S, S), (3, 1,), '3_2_dim', (), [1]),
        ('norm', (S, S), (inf, 1,), 'inf_2_dim'),
        ('norm', torch.rand(S, S, S) + 5e-2, (1.5,), '1_5_default'),
        ('norm', (S, S, S), (2, 1), '2_dim', (), [1]),
        ('norm', (S, S, S), (3, 1), '3_dim', (), [1]),
        ('norm', torch.rand(S, S, S) + 5e-2, (1.5, 1), '1_5_dim', (), [1]),
        ('norm', (S, S, S), (2, 1, True), 'keepdim_2_dim', (), [1]),
        ('norm', (S, S, S), (3, 1, True), 'keepdim_3_dim', (), [1]),
        ('norm', torch.rand(S, S, S) + 5e-2, (1.5, 1, True), 'keepdim_1_5_dim', (), [1]),
        ('norm', (), (2, 0), '2_dim_scalar', (), [1]),
        ('norm', (), (3, 0), '3_dim_scalar', (), [1]),
        ('norm', (), (2, 0, True), 'keepdim_2_dim_scalar', (), [1]),
        ('norm', (), (3, 0, True), 'keepdim_3_dim_scalar', (), [1]),
        ('clone', (S, M, S), NO_ARGS),
        ('clone', (), NO_ARGS, 'scalar'),
        ('contiguous', (S, S), NO_ARGS, '', (True,)),
        ('contiguous', torch.randn(S, S).transpose(0, 1), NO_ARGS, 'not_contiguous', (True,)),
        ('diag_embed', (S, S), NO_ARGS),
        ('diagonal', (M, M), NO_ARGS, '2d'),
        ('diagonal', (3, 5), NO_ARGS, '2d_wide'),
        ('diagonal', (3, 5), (2,), '2d_wide_pos'),
        ('diagonal', (3, 5), (-2,), '2d_wide_neg'),
        ('diagonal', (5, 3), NO_ARGS, '2d_tall'),
        ('diagonal', (5, 3), (2,), '2d_tall_pos'),
        ('diagonal', (5, 3), (-2,), '2d_tall_neg'),
        ('diagonal', (M, M), (1,), '2d_1'),
        ('diagonal', (M, M), (2,), '2d_2'),
        ('diagonal', (M, M, M), (1, 1, 2), '3d_1'),
        ('diagonal', (M, M, M), (2, 0, 1), '3d_2'),
        ('diagonal', (M, M, M), (-2, 0, 1), '3d_3'),
        ('tril', (M, M), NO_ARGS),
        ('tril', (M, M), (2,), 'idx'),
        ('tril', (S, M, M), NO_ARGS, 'batched'),
        ('tril', (S, M, M), (2,), 'batched_idx'),
        ('tril', (3, 3, S, S), NO_ARGS, 'more_batched'),
        ('triu', (M, M), NO_ARGS),
        ('triu', (M, M), (2,), 'idx'),
        ('triu', (S, M, M), NO_ARGS, 'batched'),
        ('triu', (S, M, M), (2,), 'batched_idx'),
        ('triu', (3, 3, S, S), NO_ARGS, 'more_batched'),
        ('cross', (S, 3), ((S, 3),)),
        ('cross', (S, 3, S), ((S, 3, S), 1), 'dim'),
        ('index_fill', (S, S), (0, index_variable(2, S), 2), 'dim', (), [0]),
        ('index_fill', (S, S), (0, index_variable(2, S), ()), 'variable_dim', (), [0]),
        ('index_fill', (S, S), (0, torch.tensor(0, dtype=torch.int64), 2), 'scalar_index_dim', (), [0]),
        ('index_fill', (), (0, torch.tensor([0], dtype=torch.int64), 2), 'scalar_input_dim', (), [0]),
        ('index_fill', (), (0, torch.tensor(0, dtype=torch.int64), 2), 'scalar_both_dim', (), [0]),
        ('fill_', (S, S, S), (1,), 'number'),
        ('fill_', (), (1,), 'number_scalar'),
        ('fill_', (S, S, S), ((),), 'variable'),
        ('eq_', (S, S, S), ((S, S, S),)),
        ('eq_', (S, S, S), ((1,),), 'broadcast_rhs'),
        ('eq_', (), ((),), 'scalar'),
        ('eq_', (S, S, S), ((),), 'scalar_broadcast_rhs'),
        ('ne_', (S, S, S), ((S, S, S),)),
        ('ne_', (S, S, S), ((1,),), 'broadcast_rhs'),
        ('ne_', (), ((),), 'scalar'),
        ('ne_', (S, S, S), ((),), 'scalar_broadcast_rhs'),
        ('gt_', (S, S, S), ((S, S, S),)),
        ('gt_', (S, S, S), ((1,),), 'broadcast_rhs'),
        ('gt_', (), ((),), 'scalar'),
        ('gt_', (S, S, S), ((),), 'scalar_broadcast_rhs'),
        ('ge_', (S, S, S), ((S, S, S),)),
        ('ge_', (S, S, S), ((1,),), 'broadcast_rhs'),
        ('ge_', (), ((),), 'scalar'),
        ('ge_', (S, S, S), ((),), 'scalar_broadcast_rhs'),
        ('lt_', (S, S, S), ((S, S, S),)),
        ('lt_', (S, S, S), ((1,),), 'broadcast_rhs'),
        ('lt_', (), ((),), 'scalar'),
        ('lt_', (S, S, S), ((),), 'scalar_broadcast_rhs'),
        ('le_', (S, S, S), ((S, S, S),)),
        ('le_', (S, S, S), ((1,),), 'broadcast_rhs'),
        ('le_', (), ((),), 'scalar'),
        ('le_', (S, S, S), ((),), 'scalar_broadcast_rhs'),
        ('eq_', (S, S, S), (0,), 'pyscalar'),
        ('ne_', (S, S, S), (0,), 'pyscalar'),
        ('gt_', (S, S, S), (0,), 'pyscalar'),
        ('ge_', (S, S, S), (0,), 'pyscalar'),
        ('le_', (S, S, S), (0,), 'pyscalar'),
        ('lt_', (), (0,), 'pyscalar'),
        ('eq_', (), (0,), 'pyscalar_scalar'),
        ('ne_', (), (0,), 'pyscalar_scalar'),
        ('gt_', (), (0,), 'pyscalar_scalar'),
        ('ge_', (), (0,), 'pyscalar_scalar'),
        ('lt_', (), (0,), 'pyscalar_scalar'),
        ('le_', (), (0,), 'pyscalar_scalar'),
        ('permute', (1, 2, 3, 4), (0, 2, 3, 1), '', (True,)),
        ('permute', (1, 2, 3, 4), (0, -2, -1, 1), 'neg_dim', (True,)),
        ('permute', (), (dont_convert(()),), 'scalar', (True,)),
        ('select', (S, S, S), (1, 2), 'dim', (), [0]),
        ('select', (S, S, S), (1, -1), 'wrap_dim', (), [0]),
        ('select', (S,), (0, 2), '1d'),
        ('narrow', (S, S, S), (1, 2, 2), 'dim', (), [0]),
        ('narrow', (S, S, S), (1, 0, 0), 'empty_dim', (), [0]),
        ('squeeze', (S, 1, S, 1), NO_ARGS, '', (True,)),
        ('squeeze', (1, 1, 1, 1), NO_ARGS, 'input_sizes_are_ones', (True,)),
        ('squeeze', (S, 1, S, 1), (1,), '1_dim', (True,), [0]),
        ('squeeze', (S, 1, S, 1), (2,), 'not_1_dim', (True,), [0]),
        ('squeeze', (), (0,), 'scalar', (True,), [0]),
        ('unsqueeze', (S, S, S), (0,), 'first', (True,), [0]),
        ('unsqueeze', (S, S, S), (1,), 'middle', (True,), [0]),
        ('unsqueeze', (S, S, S), (3,), 'last', (True,), [0]),
        ('unsqueeze', (), (0,), 'scalar', (True,), [0]),
        ('chunk', (S, S, S), (2,), '', (True, 'prim::ConstantChunk')),
        ('chunk', (S, S, S), (S, 1), 'dim', (True, 'prim::ConstantChunk'), [1]),
        ('split', (S, S, S), (2,), '', (True,)),
        ('split', (S, S, S), (S, 1), 'dim', (True,), [1]),
        ('split', (S, S, S), ([int(S / 3), S - int(S / 3) * 2, int(S / 3)],), 'size_list',
            (True, 'aten::split_with_sizes')),
        ('split', (S, S, S), ([int(S / 2), S - int(S / 2) * 2, int(S / 2)], 2), 'size_list_dim',
            (True, 'aten::split_with_sizes'), [1]),
        ('split_with_sizes', (S, S, S), ([int(S / 3), S - int(S / 3) * 2, int(S / 3)],), '', (True,)),
        ('split_with_sizes', (S, S, S), ([int(S / 3), S - int(S / 3), 0],), 'size_0', (True, )),
        ('split_with_sizes', (S, S, S), ([int(S / 3), S - int(S / 3) * 2, int(S / 3)],), 'dim', (True, ), [1]),
        ('tensor_split', (S, S, S), (3,), 'sections', (False,)),
        ('tensor_split', (S, S, S), (3, 1), 'sections_dim', (False,), [1]),
        ('tensor_split', (S, S, S), ([2, 4],), 'indices', (False,)),
        ('tensor_split', (S, S, S), ([2, 4], 1), 'indices_dim', (False,), [1]),
        ('scatter', (M, S), (0, gather_variable((S, S), 1, M), (S, S)), 'dim0', (), [0]),
        ('scatter', (M, S), (1, gather_variable((M, S // 2), 0, S), (M, S // 2)), 'dim1', (), [0]),
        ('scatter', (), (0, torch.tensor(0, dtype=torch.int64), ()), 'scalartensor_all_dim0', (), [0]),
        ('scatter', (), (0, torch.tensor(0, dtype=torch.int64), 2.5), 'scalar_all_dim0', (), [0]),
        ('scatter_add', (M, S), (0, gather_variable((S, S), 1, M), (S, S)), 'dim0', (), [0]),
        ('scatter_add', (M, S), (1, gather_variable((M, S // 2), 0, S), (M, S // 2)), 'dim1', (), [0]),
        ('scatter_add', (), (0, torch.tensor(0, dtype=torch.int64), ()), 'scalar_all_dim0', (), [0]),
        ('scatter_add', (M, S), (0, gather_variable((S, S), 1, M), (S, S)), 'alert_nondeterministic', (), [0],
            [expectedAlertNondeterministic('scatter_add_cuda_kernel', 'cuda')]),
        ('resize_', (S, S, S), (torch.Size([S * S, S])), 'fewer_dims'),
        ('resize_', (), (dont_convert(()),), 'scalar'),
        ('resize_', (), (torch.Size([1, 1, 1])), 'scalar_to_dims'),
        ('resize_as_', (), (non_differentiable(torch.tensor(5.)),), 'scalar'),
        ('resize_as_', (), (non_differentiable(torch.randn((1, 1, 1))),), 'scalar_to_dims'),
        ('resize_as_', (S, S, S), (non_differentiable(torch.randn(S * S, S)),)),
        ('where', (M, M), (mask_not_all_zeros((M, M)), (M, M)), '', (True,)),
        ('where', (M, 1, M), (mask_not_all_zeros((M, M)), (M, M, 1)), 'broadcast_all', (True,)),
        ('where', (), (bernoulli_scalar(), ()), 'scalar', (True,)),
        ('where', (M, 1, M), (bernoulli_scalar(), (M, M, 1)), 'scalar_broadcast_mask', (True,)),
        ('where', (), (mask_not_all_zeros((M, M)), ()), 'scalar_broadcast_non_mask', (True,)),
        ('to_sparse', (S, S), (), '', (), (), [], lambda x: x.to_dense())
    ]

def create_input(call_args, requires_grad=True, non_contiguous=False, call_kwargs=None, dtype=torch.double, device=None):
    if not isinstance(call_args, tuple):
        call_args = (call_args,)

    def map_arg(arg):
        def maybe_non_contig(tensor):
            return tensor if not non_contiguous else make_non_contiguous(tensor)

        if isinstance(arg, torch.Size) or isinstance(arg, dont_convert):
            return arg
        elif isinstance(arg, tuple) and len(arg) == 0:
            var = torch.randn((), dtype=dtype, device=device)
            var.requires_grad = requires_grad
            return var
        elif isinstance(arg, tuple) and not isinstance(arg[0], torch.Tensor):
            return Variable(maybe_non_contig(torch.randn(*arg, dtype=dtype, device=device)), requires_grad=requires_grad)
        # double check casting
        elif isinstance(arg, non_differentiable):
            if isinstance(arg.tensor, torch.Tensor):
                return maybe_non_contig(arg.tensor.to(device=device))
            return maybe_non_contig(arg.tensor.to(device=device))
        elif isinstance(arg, torch.Tensor):
            if arg.dtype == torch.float:
                arg = arg.double()
            if arg.dtype == torch.cfloat:
                arg = arg.to(torch.cdouble)
            if arg.is_complex() != dtype.is_complex:
                raise RuntimeError("User provided tensor is real for a test that runs with complex dtype, ",
                                   "which is not supported for now")
            # NOTE: We do clone() after detach() here because we need to be able to change size/storage of v afterwards
            v = maybe_non_contig(arg).detach().to(device=device).clone()
            v.requires_grad = requires_grad and (v.is_floating_point() or v.is_complex())
            return v
        elif callable(arg):
            return map_arg(arg(dtype=dtype, device=device))
        else:
            return arg
    args_out = tuple(map_arg(arg) for arg in call_args)
    kwargs_out = {k: map_arg(v) for k, v in call_kwargs.items()} if call_kwargs else {}
    return args_out, kwargs_out


def _compare_trilu_indices(
        self, row, col, offset=0, dtype=torch.long, device='cpu'):
    if row == 0 or col == 0:
        # have to handle this separately as tril and triu does not take
        # empty matrix as input
        self.assertEqual(
            torch.empty(0, 2, dtype=dtype, device=device).transpose(0, 1),
            torch.tril_indices(row, col, offset, dtype=dtype, device=device))

        self.assertEqual(
            torch.empty(0, 2, dtype=dtype, device=device).transpose(0, 1),
            torch.triu_indices(row, col, offset, dtype=dtype, device=device))

    else:
        # TODO(#38095): Replace assertEqualIgnoreType. See issue #38095
        self.assertEqualIgnoreType(
            torch.ones(row, col, device='cpu')
                 .tril(offset).nonzero().to(dtype).transpose(0, 1),
            torch.tril_indices(row, col, offset, dtype=dtype, device=device))

        # TODO(#38095): Replace assertEqualIgnoreType. See issue #38095
        self.assertEqualIgnoreType(
            torch.ones(row, col, device='cpu')
                 .tril(offset).nonzero().to(dtype).transpose(0, 1),
            torch.tril_indices(row, col, offset, dtype=dtype, device=device))


def _compare_large_trilu_indices(
        self, row, col, offset=0, dtype=torch.long, device='cpu'):
    l = torch.ones(row, col, dtype=dtype, device='cpu').tril(offset) \
             .nonzero()[-100:-1, :].transpose(0, 1).to(device)
    torch.cuda.empty_cache()

    r = torch.tril_indices(
        row, col, offset, dtype=dtype, device=device)[:, -100:-1]
    self.assertEqual(l, r)
    torch.cuda.empty_cache()

    l = torch.ones(row, col, dtype=dtype, device='cpu').triu(offset) \
             .nonzero()[-100:-1, :].transpose(0, 1).to(device)
    torch.cuda.empty_cache()

    r = torch.triu_indices(
        row, col, offset, dtype=dtype, device=device)[:, -100:-1]
    self.assertEqual(l, r)
    torch.cuda.empty_cache()

# (
#   row
#   col
#   offset (optional)
#   dtype (optional)
# )
tri_tests_args = [
    (1, 1),
    (3, 3),
    (3, 3, 1),
    (3, 3, 2),
    (3, 3, 200),
    (3, 3, -1),
    (3, 3, -2),
    (3, 3, -200),
    (0, 3, 0),
    (0, 3, 1),
    (0, 3, -1),
    (3, 0, 0),
    (3, 0, 1),
    (3, 0, -1),
    (0, 0, 0),
    (0, 0, 1),
    (0, 0, -1),
    (3, 6, 0),
    (3, 6, 1),
    (3, 6, 3),
    (3, 6, 9),
    (3, 6, -1),
    (3, 6, -3),
    (3, 6, -9),
    (6, 3, 0),
    (6, 3, 1),
    (6, 3, 3),
    (6, 3, 9),
    (6, 3, -1),
    (6, 3, -3),
    (6, 3, -9),
    (258, 253, 1, torch.float32),
    (257, 258, 1, torch.float64),
    (258, 258, 1, torch.short),
    (3, 513, 1, torch.long),
    (513, 3, 1, torch.int),
    (513, 0, 1, torch.double),
    (1024, 1024),
    (1024, 1024, 500, torch.float32),
    (1024, 1024, 1023),
    (1024, 1024, -500),
    (1023, 1025),
    (1025, 1023, 1022),
    (1024, 1024, -500),
    (3, 2028),
    (3, 2028, 1),
    (3, 2028, -1),
    (2028, 3),
    (2028, 1),
    (2028, 1, -1)
]

tri_large_tests_args: List[Tuple[int, ...]] = [
    # Large test cases below are deliberately commented out to speed up CI
    # tests and to avoid OOM error. When modifying implementations of
    # tril_indices and triu_indices, please enable these tests and make sure
    # they pass.
    #
    # (1, 268435455),
    # (5000, 5000),
    # (10000, 10000),
    # (268435455, 1),
    # (134217727, 2, 1),
    # (2, 134217727, 1),
    # (536870901, 1),
    # (1, 536870901),
    # (268435455, 2, 1),
    # (2, 268435455, 1)
]


def run_additional_tri_tests(self, device):
    x = torch.ones(
        3, 3, dtype=torch.long, device=device, layout=torch.strided)
    l = x.tril(0).nonzero().transpose(0, 1)
    u = x.triu(0).nonzero().transpose(0, 1)
    self.assertEqual(l, torch.tril_indices(3, 3, device=device))
    self.assertEqual(
        l, torch.tril_indices(3, 3, device=device, layout=torch.strided))

    self.assertEqual(u, torch.triu_indices(3, 3, device=device))
    self.assertEqual(
        u, torch.triu_indices(3, 3, device=device, layout=torch.strided))

    self.assertRaises(
        RuntimeError,
        lambda: torch.triu_indices(
            1, 1, device=device, layout=torch.sparse_coo))

    self.assertRaises(
        RuntimeError,
        lambda: torch.tril_indices(
            1, 1, device=device, layout=torch.sparse_coo))


def unpack_variables(args):
    if isinstance(args, tuple):
        return tuple(unpack_variables(elem) for elem in args)
    else:
        return args


EXCLUDE_FUNCTIONAL = {
    'addmm',
    'addmm_',
    'addbmm',
    'baddbmm',
    'addmv',
    'addmv_',
    'addr',
    'addr_',
    'reshape',
    'where'  # argument order
}
EXCLUDE_GRADCHECK: Dict[str, Any] = {
}
EXCLUDE_GRADGRADCHECK: Dict[str, Any] = {
}
EXCLUDE_GRADGRADCHECK_BY_TEST_NAME = {
    # *det methods uses svd in backward when matrix is not invertible. However,
    # svd backward is unstable unless the matrix has positive distinct singular
    # values. Generated random matrices satisfy this with high probability, but
    # we can't rely on it. So only test gradgrad on invertible test cases and
    # _distinct_singular_values.
    'test_det',
    'test_det_1x1',
    'test_det_symmetric',
    'test_det_symmetric_psd',
    'test_det_dim2_null',
    'test_det_rank1',
    'test_det_rank2',
    'test_det_batched',
    'test_det_batched_1x1',
    'test_det_batched_symmetric',
    'test_det_batched_symmetric_psd',
    # `other` expand_as(self, other) is not used in autograd.
    'test_expand_as',
    'test_logdet',
    'test_logdet_1x1',
    'test_logdet_symmetric',
    'test_logdet_batched',
    'test_logdet_batched_1x1',
    'test_logdet_batched_symmetric',
    'test_cdist',
}


def exclude_tensor_method(name, test_name):
    # there are no tensor equivalents for these (inplace or out)
    exclude_all_tensor_method_by_test_name = {
        'test_slice',
        'test_where',
        'test_where_broadcast_all',
        'test_where_scalar',
        'test_where_scalar_broadcast_mask',
        'test_where_scalar_broadcast_non_mask',
        'test_var_mean_keepdim_dim_1d',
        'test_var_mean_keepdim_dim',
        'test_var_mean_dim_1d',
        'test_var_mean_dim',
        'test_var_mean',
        'test_std_mean_keepdim_dim_1d',
        'test_std_mean_keepdim_dim',
        'test_std_mean_dim_1d',
        'test_std_mean_dim',
        'test_std_mean',
        'test_view_as_complex',
        'test_view_as_real_complex',
        'test_real_complex',
        'test_imag_complex',
        'test_complex'
    }
    # there are no out-of-place tensor equivalents for these
    exclude_outplace_tensor_method = {
        'index_add',
        'index_copy',
        'index_fill',
        'masked_fill',
        'masked_scatter',
        'scatter',
        'scatter_add',
        'det',
    }
    if test_name in exclude_all_tensor_method_by_test_name:
        return True
    is_magic_method = name[:2] == '__' and name[-2:] == '__'
    is_inplace = name[-1] == "_" and not is_magic_method
    if not is_inplace and name in exclude_outplace_tensor_method:
        return True
    if 'fft.' in name:
        return True
    return False<|MERGE_RESOLUTION|>--- conflicted
+++ resolved
@@ -2502,7 +2502,19 @@
 
     return samples
 
-<<<<<<< HEAD
+def sample_inputs_kron(op_info, device, dtype, requires_grad):
+    test_cases = (
+        ((S, S), (M, L)),
+    )
+
+    sample_inputs = []
+    for input_shape, other_shape in test_cases:
+        input = make_tensor(input_shape, device, dtype, low=None, high=None, requires_grad=requires_grad)
+        other = make_tensor(other_shape, device, dtype, low=None, high=None, requires_grad=requires_grad)
+        sample = SampleInput(input, args=(other,))
+        sample_inputs.append(sample)
+    return tuple(sample_inputs)
+
 def sample_inputs_inner(self, device, dtype, requires_grad, **kwargs):
     return (
         SampleInput(
@@ -2519,21 +2531,6 @@
         ),
     )
 
-=======
-def sample_inputs_kron(op_info, device, dtype, requires_grad):
-    test_cases = (
-        ((S, S), (M, L)),
-    )
-
-    sample_inputs = []
-    for input_shape, other_shape in test_cases:
-        input = make_tensor(input_shape, device, dtype, low=None, high=None, requires_grad=requires_grad)
-        other = make_tensor(other_shape, device, dtype, low=None, high=None, requires_grad=requires_grad)
-        sample = SampleInput(input, args=(other,))
-        sample_inputs.append(sample)
-    return tuple(sample_inputs)
-
->>>>>>> b1d17bc5
 foreach_unary_op_db: List[OpInfo] = [
     ForeachUnaryFuncInfo('exp'),
     ForeachUnaryFuncInfo('acos'),
@@ -4333,7 +4330,11 @@
            supports_inplace_autograd=False,
            supports_out=False,
            sample_inputs_func=sample_inputs_trace),
-<<<<<<< HEAD
+    OpInfo('kron',
+           dtypes=all_types_and_complex_and(torch.bool, torch.half, torch.bfloat16),
+           dtypesIfCUDA=all_types_and_complex_and(torch.bool, torch.half, torch.bfloat16),
+           supports_inplace_autograd=False,
+           sample_inputs_func=sample_inputs_kron),
     OpInfo('inner',
            dtypes=floating_types(),
            dtypesIfCPU=all_types_and_complex_and(torch.float16, torch.bfloat16),
@@ -4343,14 +4344,11 @@
            dtypesIfROCM=floating_types_and(torch.half),
            supports_out=True,
            sample_inputs_func=sample_inputs_inner,
-           skips=(SkipInfo('TestCommon', 'test_out', dtypes=[torch.float32]),)),
-=======
-    OpInfo('kron',
-           dtypes=all_types_and_complex_and(torch.bool, torch.half, torch.bfloat16),
-           dtypesIfCUDA=all_types_and_complex_and(torch.bool, torch.half, torch.bfloat16),
-           supports_inplace_autograd=False,
-           sample_inputs_func=sample_inputs_kron),
->>>>>>> b1d17bc5
+           skips=(
+               # Reference Issue: https://github.com/pytorch/pytorch/issues/56022
+               # AssertionError: UserWarning not triggered : Resized a non-empty tensor but did not warn about it.
+               SkipInfo('TestCommon', 'test_out', dtypes=[torch.float32]),
+           )),
     UnaryUfuncInfo('sigmoid',
                    aliases=('special.expit', ),
                    ref=reference_sigmoid if TEST_SCIPY else _NOTHING,
