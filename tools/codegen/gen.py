import os
import contextlib
import textwrap
import itertools
from typing import List, Dict, Optional, Iterator, Tuple, Set, Callable, Any, TypeVar, Union, Sequence, Iterable
import yaml
from enum import Enum
from collections import OrderedDict, defaultdict
import argparse
import pathlib
import functools
import json
from dataclasses import dataclass

from tools.codegen.code_template import CodeTemplate
from tools.codegen.model import *
from tools.codegen.api.types import *
import tools.codegen.api.cpp as cpp
import tools.codegen.api.dispatcher as dispatcher
import tools.codegen.api.native as native
import tools.codegen.api.meta as meta
from tools.codegen.api.translate import translate
import tools.codegen.local as local
from tools.codegen.selective_build.selector import SelectiveBuilder

try:
    # use faster C loader if available
    from yaml import CLoader as Loader
except ImportError:
    from yaml import Loader  # type: ignore

# Welcome to the ATen code generator v2!  The ATen code generator is
# responsible for parsing native_functions.yaml and then generating
# various generated files (e.g., TypeDefault.cpp) based on the operators
# defined in this file.  This means that the code generator knows how to
# parse function schema, and then translate this into various C++ types
# and boilerplate code.
#
# Some things to know about this file when you modify it:
#
# - This file has STRICT mypy typechecking.  Typecheck it with
#   `mypy --config mypy-strict.ini` in the root source directory
#
# - Most of the heavy lifting lives in external modules:
#   - 'model' has the data model for native_functions.yaml.  The classes
#     in those file represent what you see when you look at
#     a native_functions.yaml
#   - 'api' has conversions for how to translate JIT schema into
#     the various C++ APIs that the codegen interacts with.  There
#     are in fact THREE different C++ APIs: the public C++ API,
#     the dispatcher API, and the legacy disaptcher API.  See each
#     of these respective files for more information

# ~~~~~~~~~~~~~~~~~~~~~~~~~~~~~~~~~~~~~~~~~~~~~~~~~~~~~~~~~~~~~~~~~~~ #
#
#                         HELPER FUNCTIONS
#
# ~~~~~~~~~~~~~~~~~~~~~~~~~~~~~~~~~~~~~~~~~~~~~~~~~~~~~~~~~~~~~~~~~~~ #

# Conveniently add error context to exceptions raised.  Lets us
# easily say that an error occurred while processing a specific
# context.
@contextlib.contextmanager
def context(msg: str) -> Iterator[None]:
    try:
        yield
    except Exception as e:
        # TODO: this does the wrong thing with KeyError
        msg = textwrap.indent(msg, '  ')
        msg = f'{e.args[0]}\n{msg}' if e.args else msg
        e.args = (msg,) + e.args[1:]
        raise

# A custom loader for YAML to let us also keep track of line numbers
# of each entry in the YAML file
class LineLoader(Loader):
    def construct_mapping(self, node, deep=False):  # type: ignore
        mapping = super().construct_mapping(node, deep=deep)  # type: ignore
        # Add 1 so line numbering starts at 1
        mapping['__line__'] = node.start_mark.line + 1
        return mapping

# Parse native_functions.yaml into a sequence of NativeFunctions
def parse_native_yaml(path: str) -> List[NativeFunction]:
    with open(path, 'r') as f:
        es = yaml.load(f, Loader=LineLoader)
    assert isinstance(es, list)
    rs: List[NativeFunction] = []
    for e in es:
        assert isinstance(e.get('__line__'), int), e
        loc = Location(path, e['__line__'])
        funcs = e.get('func')
        with context(f'in {loc}:\n  {funcs}'):
            rs.append(NativeFunction.from_yaml(e, loc))
    return rs

T = TypeVar('T')
S = TypeVar('S')

F = TypeVar('F', NativeFunction, StructuredNativeFunctions, Union[NativeFunction, StructuredNativeFunctions])

@contextlib.contextmanager
def native_function_manager(g: Union[StructuredNativeFunctions, NativeFunction]) -> Iterator[None]:
    if isinstance(g, StructuredNativeFunctions):
        # By default, we associate all errors with structured native functions
        # with the out variant.  In some cases, it might be better to have
        # a more specific place to hang things; if so, use
        # native_function_manager again on the inside
        f = g.out
    else:
        f = g
    with context(f'in {f.loc}:\n  {f.func}'):
        with local.parametrize(
            use_c10_dispatcher=f.use_c10_dispatcher,
        ):
            yield

# Given a function that operates on NativeFunction, wrap it into a new function
# that sets some appropriate context managers for that native function.
# YOU MUST WRAP FUNCTIONS IN THIS for calls to api modules to be sound
# (you will get an error if we try to access the local variables without having
# set them).
def with_native_function(func: Callable[[F], T]) -> Callable[[F], T]:
    @functools.wraps(func)
    def wrapper(f: F) -> T:
        with native_function_manager(f):
            return func(f)
    return wrapper

def method_with_native_function(func: Callable[[S, F], T]) -> Callable[[S, F], T]:
    @functools.wraps(func)
    def wrapper(slf: S, f: F) -> T:
        with native_function_manager(f):
            return func(slf, f)
    return wrapper

# These two functions purposely return generators in analogy to map()
# so that you don't mix up when you need to list() them

# Map over function that may return None; omit Nones from output sequence
def mapMaybe(func: Callable[[T], Optional[S]], xs: Iterable[T]) -> Iterator[S]:
    for x in xs:
        r = func(x)
        if r is not None:
            yield r

# Map over function that returns sequences and cat them all together
def concatMap(func: Callable[[T], Sequence[S]], xs: Iterable[T]) -> Iterator[S]:
    for x in xs:
        for r in func(x):
            yield r

def cpp_string(s: str) -> str:
    """Convert a python string into a c++ string literal """
    s = s.replace('\\', '\\\\')
    s = s.replace('"', '\\"')
    s = s.replace('\a', '\\a')
    s = s.replace('\b', '\\b')
    s = s.replace('\f', '\\f')
    s = s.replace('\n', '\\n')
    s = s.replace('\v', '\\v')
    s = s.replace('\t', '\\t')
    return f'"{s}"'

# ~~~~~~~~~~~~~~~~~~~~~~~~~~~~~~~~~~~~~~~~~~~~~~~~~~~~~~~~~~~~~~~~~~~ #
#
#                        C++ CODE GENERATION
#
# ~~~~~~~~~~~~~~~~~~~~~~~~~~~~~~~~~~~~~~~~~~~~~~~~~~~~~~~~~~~~~~~~~~~ #

# Most functions in this section are curried: they consist of a function
# that takes some parameters (e.g., what is to be generated) which itself
# returns a function that actually maps NativeFunction to the code
# to be generated.  This pattern makes it convenient to use map, concatMap
# and similar functional combinators.

# Many of these functions share logic for defining both the definition
# and declaration (for example, the function signature is the same), so
# we organize them into one function that takes a Target to say which
# code we want.
Target = Enum('Target', ('DEFINITION', 'DECLARATION', 'REGISTRATION'))

# Dispatch keys that "support all backends".  These codegen slightly differently
# then backend specific keys.
def is_generic_dispatch_key(dk: str) -> bool:
    return dk in {'DefaultBackend', 'Math'}

# CUDA specific dispatch keys
def is_cuda_dispatch_key(dk: str) -> bool:
    return 'CUDA' in dk

# Structured kernel generation is only supported for certain key types;
# otherwise use old-style
def is_structured_dispatch_key(dk: str) -> bool:
    return dk in {'CUDA', 'CPU'}

# Generates RegisterSchema.cpp.  Depending on the selector, either
# all schemas are registered, or only some are (in the case of
# selective build)
@dataclass(frozen=True)
class RegisterSchema:
    selector: SelectiveBuilder

    @method_with_native_function
    def __call__(self, f: NativeFunction) -> Optional[str]:
        op_name = f"aten::{f.func.name}"
        if not self.selector.is_operator_selected(op_name):
            return None
        return f'm.def({cpp_string(str(f.func))});\n'

# Generates Register{dispatch}.cpp (e.g., RegisterCPU.cpp).
#
#   - The primary function of this file is to register all of the
#     implementations for the given dispatch key to the dispatcher,
#     so they are available for use in PyTorch.  If dispatch is
#     None, we generate schema (def) registrations and catchall
#     registrations.
#   - The secondary function of this file is to generate a wrapper
#     around functions.  In CPUType these wrappers do nothing
#     (and should be removed), but in other cases they handle
#     DeviceGuard. A small extra benefit of wrappers is they
#     are not overloaded, so they can be used in the registration
#     API without having to disambiguate which overload you want
#     (as would be the case if you directly registered native::
#     functions).
@dataclass(frozen=True)
class RegisterDispatchKey:
    dispatch_key: str

    # TODO: Give more precise type Union[Literal[Target.DEFINITION,
    # Target.REGISTRATION]]; requires Literal from typing_extensions
    # which we don't have a dep for yet.
    target: Target

    # Selector object to determine which operators to generate
    # registration code for.
    selector: SelectiveBuilder

    # Whether or not we are actually code-genning for ROCm
    rocm: bool

    def __post_init__(self) -> None:
        assert self.target is not Target.DECLARATION

    @method_with_native_function
    def __call__(self, f: Union[StructuredNativeFunctions, NativeFunction]) -> List[str]:
        if isinstance(f, StructuredNativeFunctions):
            return self.gen_structured(f)
        elif isinstance(f, NativeFunction):
            r = self.gen_unstructured(f)
            return [] if r is None else [r]
        else:
            assert_never(f)

    def gen_structured_class_set_output(self, k: SchemaKind, parent_class: str, generate_super: bool) -> str:
        if generate_super:
            set_output_super = f"{parent_class}::set_output(output_idx, sizes, strides, options, names);"
        else:
            set_output_super = ""
        return f"""
void set_output(int64_t output_idx, IntArrayRef sizes, IntArrayRef strides,
                TensorOptions options, DimnameList names) override {{
    {self.gen_structured_class_set_output_body(k)}
    if (!names.empty()) namedinference::propagate_names(outputs_[output_idx], names);
    // super must happen after, so that downstream can use maybe_get_output
    // to retrieve the output
    {set_output_super}
}}
"""

    def gen_structured_class_set_output_body(self, k: SchemaKind) -> str:
        if self.dispatch_key == 'CUDA':
            maybe_set_guard = """
auto current_device = guard_.current_device();
if (C10_UNLIKELY(current_device.has_value())) {
  TORCH_INTERNAL_ASSERT(*current_device == options.device(),
    "structured kernels don't support multi-device outputs");
} else {
  guard_.set_device(options.device());
}
"""
        else:
            maybe_set_guard = ''

        if k is SchemaKind.functional:
            if self.dispatch_key == "Meta":
                return """
if (strides.empty()) {
    outputs_[output_idx] = at::empty_meta(sizes, options);
} else {
    TORCH_INTERNAL_ASSERT(0, "not implemented yet");
}
"""
            else:
                expanded_topts = "optTypeMetaToScalarType(options.dtype_opt()), options.layout_opt(), " \
                    "options.device_opt(), options.pinned_memory_opt()"
                if self.dispatch_key == "CPU":
                    empty_impl = "at::native::empty_cpu"
                    empty_strided_impl = "at::native::empty_strided_cpu"
                elif self.dispatch_key == "CUDA":
                    empty_impl = "at::native::empty_cuda"
                    empty_strided_impl = "at::native::empty_strided_cuda"
                else:
                    raise AssertionError("unsupported dispatch key")
                return f"""
{maybe_set_guard}
if (strides.empty()) {{
    outputs_[output_idx] = {empty_impl}(sizes, {expanded_topts}, options.memory_format_opt());
}} else {{
    outputs_[output_idx] = {empty_strided_impl}(sizes, strides, {expanded_topts});
}}
"""
        elif k is SchemaKind.inplace:
            return maybe_set_guard
        elif k is SchemaKind.out:
            return f"""
{maybe_set_guard}
at::native::resize_output(outputs_[output_idx], sizes);
if (!strides.empty()) {{
    TORCH_INTERNAL_ASSERT(!options.memory_format_opt().has_value());
    at::native::as_strided_(outputs_[output_idx], sizes, strides);
}} else if (options.memory_format_opt().has_value()) {{
    outputs_[output_idx].get().unsafeGetTensorImpl()->empty_tensor_restride(*options.memory_format_opt());
}}
"""
        else:
            assert_never(k)

    # returns the definition of a ctor, as well as how to construct
    # this class to a variable named op
    def gen_structured_class_ctor(self, k: SchemaKind, class_name: str) -> str:
        if k is SchemaKind.functional:
            return ""
        elif k is SchemaKind.inplace:
            # TODO: Make sure out argument is guaranteed to be self
            return f"{class_name}(Tensor& self) : outputs_{{std::ref(self)}} {{}}"
        elif k is SchemaKind.out:
            # TODO: Stop hardcoding out here
            return f"{class_name}(Tensor& out) : outputs_{{std::ref(out)}} {{}}"
        else:
            assert_never(k)

    def gen_structured_class(
        self, f: NativeFunction, k: SchemaKind, *, class_name: str, parent_class: str, generate_super: bool
    ) -> str:
        if k is SchemaKind.functional:
            assert len(f.func.returns) == 1, "multi-return not supported yet"
            output_type = "Tensor"
        elif k is SchemaKind.inplace:
            output_type = "std::reference_wrapper<Tensor>"
        elif k is SchemaKind.out:
            assert len(f.func.arguments.out) == 1, "multi-out structured not supported yet"
            output_type = "std::reference_wrapper<Tensor>"

        if self.dispatch_key == 'CUDA':
            if self.rocm:
                guard_field = 'c10::hip::OptionalHIPGuardMasqueradingAsCUDA guard_;'
            else:
                guard_field = 'c10::cuda::OptionalCUDAGuard guard_;'
        else:
            guard_field = ''

        return f"""
struct {class_name} final : public {parent_class} {{
    {self.gen_structured_class_ctor(k, class_name)}
    {self.gen_structured_class_set_output(k, parent_class, generate_super)}
    const Tensor& maybe_get_output(int64_t output_idx) override {{
        return outputs_[output_idx];
    }}
    std::array<{output_type}, {len(f.func.returns)}> outputs_;
    {guard_field}
}};
"""

    def gen_structured(self, g: StructuredNativeFunctions) -> List[str]:
        if self.dispatch_key == 'Meta':
            assert self.dispatch_key not in g.out.dispatch, \
                "Do not explicitly specify Meta dispatch key on structured " \
                "functions, they will be automatically generated for you"
        elif self.dispatch_key not in g.out.dispatch:
            return []
        elif not is_structured_dispatch_key(self.dispatch_key):
            return list(mapMaybe(self.gen_unstructured, g.functions()))

        # Inner helper function to close over g
        # TODO: This function has a lot of similarity with gen_unstructured.  If
        # you edit this, you may need to also edit gen_unstructured.
        @with_native_function
        def gen_one(f: NativeFunction) -> Optional[str]:
            assert self.target is not Target.DECLARATION

            # TODO: put this into StructuredNativeFunctions itself
            functional_func = g.out.func.signature()
            functional_sig = DispatcherSignature.from_schema(functional_func)

            # TODO: is it meta or wot?  Sort this out
            functional_exprs = ', '.join(
                e.expr for e in translate(functional_sig.arguments(), dispatcher.arguments(functional_func), method=False)
            )

            op_name = f"aten::{f.func.name}"
            if self.target is Target.REGISTRATION and not self.selector.is_operator_selected(op_name):
                return None

            k = f.func.kind()
            sig = NativeSignature.from_schema(f.func)

            if self.target is Target.DEFINITION:
                if self.dispatch_key == 'Meta':
                    class_name = f"structured_{meta.name(g)}_meta_{k.name}"
                    parent_class = f"at::meta::{meta.name(g)}"
                else:
                    class_name = f"structured_{g.out.dispatch[self.dispatch_key]}_{k.name}"
                    parent_class = f"at::native::structured_{g.out.dispatch[self.dispatch_key]}"

                if k is SchemaKind.functional:
                    assert len(f.func.returns) == 1, "multi-return not supported yet"
                    out_expr = "op.outputs_[0]"
                    ret_expr = "std::move(op.outputs_[0])"  # small optimization
                    op_init = f"{class_name} op;"
                elif k is SchemaKind.inplace:
                    out_expr = "self"
                    ret_expr = "self"
                    op_init = f"{class_name} op(self);"
                elif k is SchemaKind.out:
                    assert len(f.func.arguments.out) == 1, "multi-out structured not supported yet"
                    out_expr = f.func.arguments.out[0].name
                    ret_expr = out_expr
                    op_init = f"{class_name} op({out_expr});"

                if self.dispatch_key == 'Meta':
                    impl_call = ""
                else:
                    impl_call = f"op.impl({out_expr}, {functional_exprs});"

                # For an overview of what this template code looks like, see
                # https://github.com/pytorch/rfcs/pull/9
                return f"""\
{self.gen_structured_class(
    f, k,
    class_name=class_name,
    parent_class=parent_class,
    generate_super=g.out.structured_inherits is not None
)}

{sig.defn(addDispatchKeySet=True)} {{
    {op_init}
    op.meta({functional_exprs});
    {impl_call}
    return {ret_expr};
}}
"""

            elif self.target is Target.REGISTRATION:
                dispatcher_sig = DispatcherSignature.from_schema(f.func)

                if local.use_c10_dispatcher() is UseC10Dispatcher.full:
                    payload = f"TORCH_FN({sig.name()})"
                elif local.use_c10_dispatcher() is UseC10Dispatcher.hacky_wrapper_for_legacy_signatures:
                    payload = f"""
c10::impl::hacky_wrapper_for_legacy_signatures_withKeys<
    {dispatcher_sig.type()},
    {len(f.func.arguments.out)}
>(TORCH_FN({sig.name()}))
"""
                else:
                    assert local.use_c10_dispatcher() is UseC10Dispatcher.with_codegenerated_unboxing_wrapper
                    payload = f"torch::CppFunction::makeUnboxedOnly_withKeys(&{sig.name()})"
                return f'm.impl_withKeys("{f.func.name}", {payload});'
            else:
                assert_never(self.target)
                # Silence mypy's "Missing return statement" error
                return None

        return list(mapMaybe(gen_one, g.functions()))

    @method_with_native_function
    def gen_unstructured(self, f: NativeFunction) -> Optional[str]:
        # for mypy type refinement; would be fixed by TODO on target
        assert self.target is not Target.DECLARATION

        if f.func.is_out_fn():
            assert local.use_c10_dispatcher().dispatcher_uses_new_style(), \
                ("{} takes out arguments and has to be written in the new style. " +
                 "Please add `use_c10_dispatcher: full` to your operator in native_functions.yaml " +
                 "and write the C++ implementation to take out arguments in the end.").format(f.func.name)

        if self.dispatch_key not in f.dispatch:
            return None

        op_name = f"aten::{f.func.name}"
        if self.target is Target.REGISTRATION and not self.selector.is_operator_selected(op_name):
            return None

        name = native.name(f.func)
        returns_type = native.returns_type(f.func.returns)
        args = native.arguments(f.func)
<<<<<<< HEAD
        args_str = ', '.join(map(str, ('c10::DispatchKeySet',) + args))
=======
        args_str = ', '.join(a.defn() for a in args)
>>>>>>> c20b916c

        if self.target is Target.DEFINITION:
            impl_name = f"at::native::{f.dispatch[self.dispatch_key]}"

            args_exprs_str = ', '.join(a.name for a in args)

            return_kw = "    return "

            cuda_guard = ""
            if is_generic_dispatch_key(self.dispatch_key) or is_cuda_dispatch_key(self.dispatch_key):
                self_arg = [f.func.arguments.self_arg.argument] if f.func.arguments.self_arg is not None else []

                # There is precedence for which argument we use to do
                # device guard.  This describes the precedence order.
                candidate_args = itertools.chain(
                    self_arg,
                    f.func.arguments.out,
                    f.func.arguments.flat_positional
                )

                # Only tensor like arguments are eligible
                device_of = next((f'{a.name}' for a in candidate_args if a.type.is_tensor_like()), None)

                has_tensor_options = any(isinstance(a.argument, TensorOptionsArguments) for a in args)

                if local.use_c10_dispatcher() == UseC10Dispatcher.full:
                    cuda_guard_from_tensor_options = """\
    const DeviceGuard device_guard(device_or_default(device));
"""
                else:
                    assert local.use_c10_dispatcher() in [UseC10Dispatcher.with_codegenerated_unboxing_wrapper,
                                                          UseC10Dispatcher.hacky_wrapper_for_legacy_signatures]
                    cuda_guard_from_tensor_options = """\
    const DeviceGuard device_guard(options.device());
"""

                # TODO: There is probably a simpler version of this that
                # works just as well.
                if f.device_guard and is_generic_dispatch_key(self.dispatch_key) and has_tensor_options:
                    cuda_guard = cuda_guard_from_tensor_options
                elif f.device_guard and is_cuda_dispatch_key(self.dispatch_key) and has_tensor_options:
                    cuda_guard = f"""\
    globalContext().lazyInitCUDA();
    {cuda_guard_from_tensor_options}
"""
                elif f.device_guard and device_of is not None:
                    cuda_guard = f"""\
    const OptionalDeviceGuard device_guard(device_of({device_of}));
"""
                else:
                    cuda_guard = """\
    // DeviceGuard omitted
"""

            return f"""\
{returns_type} {name}({args_str}) {{
{cuda_guard}{return_kw}{impl_name}({args_exprs_str});
}}
"""

        elif self.target is Target.REGISTRATION:
            if f.manual_kernel_registration:
                return None
            else:
                dispatcher_sig = DispatcherSignature.from_schema(f.func)

                # Figure out which signature the function is
                if local.use_c10_dispatcher() is UseC10Dispatcher.full:
                    payload = f"TORCH_FN({name})"
                elif local.use_c10_dispatcher() is UseC10Dispatcher.hacky_wrapper_for_legacy_signatures:
                    payload = f"""
c10::impl::hacky_wrapper_for_legacy_signatures_withKeys<
    {dispatcher_sig.type(addDispatchKeySet=True)},
    {len(f.func.arguments.out)}
>(TORCH_FN({name}))
"""
                else:
                    assert local.use_c10_dispatcher() is UseC10Dispatcher.with_codegenerated_unboxing_wrapper
                    payload = f"torch::CppFunction::makeUnboxedOnly_withKeys(&{name})"

                return f'm.impl_withKeys("{f.func.name}",\n{payload});\n'
        else:
            assert_never(self.target)

# Generates Function.cpp and Function.h.  These files provide the
# functional public C++ API, and the scaffolding to call into
# the dispatcher from these functions.  See also compute_tensor_method.
@dataclass(frozen=True)
class ComputeFunction:
    target: Target

    @method_with_native_function
    def __call__(self, f: NativeFunction) -> Optional[str]:
        if f.manual_kernel_registration:
            return None
        if Variant.function not in f.variants:
            return None

        name = cpp.name(f.func)

        sig_group = CppSignatureGroup.from_schema(f.func, method=False, fallback_binding=f.manual_cpp_binding)

        if self.target is Target.DECLARATION:
            result = f"CAFFE2_API {sig_group.signature.decl()};\n"
            if sig_group.faithful_signature is not None:
                result += f"CAFFE2_API {sig_group.faithful_signature.decl()};\n"
            return result

        assert self.target is Target.DEFINITION

        def generate_defn(faithful: bool) -> str:
            dispatcher_sig = DispatcherSignature.from_schema(f.func)

            if faithful and sig_group.faithful_signature is not None:
                sig = sig_group.faithful_signature
            else:
                sig = sig_group.signature

            dispatcher_exprs = translate(sig.arguments(), dispatcher_sig.arguments())
            dispatcher_exprs_str = ', '.join(a.expr for a in dispatcher_exprs)

            return f"""
// aten::{f.func}
{sig.defn()} {{
    static auto op = c10::Dispatcher::singleton()
        .findSchemaOrThrow("aten::{f.func.name.name}", "{f.func.name.overload_name}")
        .typed<{dispatcher_sig.type()}>();
    return op.call_withKey({dispatcher_exprs_str});
}}
"""

        result = generate_defn(sig_group.faithful_signature is None)
        if sig_group.faithful_signature is not None:
            result += generate_defn(True)

        return result

# Generates TensorBody.h (sic) and TensorMethods.cpp.  These files provide the
# object-oriented (method-based) public C++ API, and the scaffolding to call into
# the dispatcher from these functions.  See also compute_function.
@dataclass(frozen=True)
class ComputeTensorMethod:
    target: Target

    @method_with_native_function
    def __call__(self, f: NativeFunction) -> Optional[str]:
        if Variant.method not in f.variants:
            return None

        assert not f.func.is_out_fn()
        assert f.func.arguments.self_arg is not None

        name = cpp.name(f.func)

        sig_group = CppSignatureGroup.from_schema(f.func, method=True, fallback_binding=f.manual_cpp_binding)

        if self.target is Target.DECLARATION:
            result = f"{sig_group.signature.decl()} const;\n"
            if sig_group.faithful_signature is not None:
                result += f"{sig_group.faithful_signature.decl()} const;\n"
            return result

        assert self.target is Target.DEFINITION

        def generate_defn(faithful: bool) -> str:
            dispatcher_sig = DispatcherSignature.from_schema(f.func)

            if faithful:
                sig = sig_group.faithful_signature
                assert sig is not None
            else:
                sig = sig_group.signature

            dispatcher_exprs = translate(sig.arguments(), dispatcher_sig.arguments(), method=True)
            dispatcher_exprs_str = ', '.join(a.expr for a in dispatcher_exprs)

            return f"""
// aten::{f.func}
{sig.defn(prefix="Tensor::")} const {{
    static auto op = c10::Dispatcher::singleton()
        .findSchemaOrThrow("aten::{f.func.name.name}", "{f.func.name.overload_name}")
        .typed<{dispatcher_sig.type()}>();
    return op.call_withKey({dispatcher_exprs_str});
}}
"""

        result = generate_defn(faithful=False)
        if sig_group.faithful_signature is not None:
            result += generate_defn(faithful=True)

        return result

# Generates ATenOpList.cpp, a runtime accessible list of all aten
# operators.
# TODO: This was historically used to help some JIT interop code
# figure out whether or not to treat aten namespace'd operators
# one way or another, we should reevaluate if this is actually needed.
@with_native_function
def compute_aten_op(f: NativeFunction) -> str:
    return f'{{"aten::{f.func.name.name}", "{f.func.name.overload_name}"}},'

# Generates NativeFunctions.h, a list of forward declarations of all
# actual kernel definitions we keep in aten/src/ATen/native/
@with_native_function
def compute_native_function_declaration(g: Union[StructuredNativeFunctions, NativeFunction]) -> List[str]:
    if isinstance(g, StructuredNativeFunctions):
        # only out has dispatch
        meta_name = meta.name(g)
        rs = []
        seen = set()
        out_args = native.arguments(g.out.func)
        for k, n in g.out.dispatch.items():
            if n in seen:
                continue
            if not is_structured_dispatch_key(k):
                continue
            seen.add(n)
            rs.append(f"""\
struct CAFFE2_API structured_{n} : public at::meta::{meta_name} {{
    void impl({', '.join(a.decl() for a in out_args)});
}};
""")

        seen = set()
        for f in g.functions():
            returns_type = native.returns_type(f.func.returns)
            args = native.arguments(f.func)
            for k, n in f.dispatch.items():
                if n in seen:
                    continue
                if is_structured_dispatch_key(k):
                    continue
                seen.add(n)
                if f.func.is_out_fn() and local.use_c10_dispatcher() is UseC10Dispatcher.full:
                    # out overloads don't get default arguments because
                    # defaulted arguments would be before the out argument
                    # in the argument list and that doesn't work.
                    # TODO We should consider if we just want to remove
                    # default arguments from all at::native functions
                    # but that would be a larger change because we need
                    # to change a lot of call sites
                    args_str = ', '.join(a.defn() for a in args)
                else:
                    args_str = ', '.join(a.decl() for a in args)
                rs.append(f"CAFFE2_API {returns_type} {n}({args_str});")

        return rs

    else:
        f = g
        ns = list(f.dispatch.values())

        rs = []
        # Sometimes a function name shows up multiple times; only generate
        # it once!
        seen = set()
        for n in ns:
            if n in seen:
                continue
            if "legacy::" in n:
                continue
            seen.add(n)
            returns_type = native.returns_type(f.func.returns)
            args = native.arguments(f.func)
            rs.append(f"CAFFE2_API {returns_type} {n}({', '.join(a.decl() for a in args)});")

        return rs

def compute_meta_function_declaration(g: StructuredNativeFunctions) -> str:
    with native_function_manager(g.out):
        sig = g.signature()
        name = meta.name(g)
        args = native.arguments(sig)
        args_str = ', '.join(a.defn() for a in args)
        parent_class = g.out.structured_inherits
        if parent_class is None:
            parent_class = "at::impl::MetaBase"
        return f"""\
struct CAFFE2_API {name} : public {parent_class} {{
    void meta({args_str});
}};
"""

# Generates RegisterBackendSelect.cpp, a series of kernels which provide
# specialized computation of dispatch key for operator signatures which cannot
# be easily done automatically using templating.
@dataclass(frozen=True)
class ComputeBackendSelect:
    target: Target

    @method_with_native_function
    def __call__(self, f: NativeFunction) -> Optional[str]:
        if str(f.func.name.name).endswith('_like') or str(f.func.name.name).startswith('new_'):
            return None

        name = native.name(f.func)
        native_sig = NativeSignature.from_schema(f.func)

        if not any(isinstance(a.argument, TensorOptionsArguments) for a in native_sig.arguments()):
            return None

        native_tensor_args = [
            a for a in native_sig.arguments()
            if isinstance(a.argument, Argument) and a.argument.type.is_tensor_like()
        ]

        dispatcher_sig = DispatcherSignature.from_schema(f.func)

        sig: Union[NativeSignature, DispatcherSignature]
        if local.use_c10_dispatcher().dispatcher_uses_new_style():
            sig = dispatcher_sig
            dispatcher_exprs = dispatcher_sig.exprs()
            dispatch_key = "c10::computeDispatchKey(dtype, layout, device)"
        else:
            sig = native_sig
            dispatcher_exprs = native_sig.dispatcher_exprs()
            dispatch_key = "options.computeDispatchKey()"

        if self.target is Target.DEFINITION:
            # I don't think there's actually a good reason to generate
            # these two cases differently
            # The first case could probably be improved though- it calls dispatchTypeId(),
            # which looks at TLS dispatch keys- there should not be any by the time we reach backend select.
            if native_tensor_args:
                tensor_args = ', '.join(a.name for a in native_tensor_args)
                compute_dk = f"""\
DispatchKeySet _dk_set = c10::DispatchKeySet({dispatch_key}) | c10::detail::multi_dispatch_key_set({tensor_args});
  DispatchKeySet _dk_mask = c10::DispatchKeySet(DispatchKeySet::FULL_AFTER, DispatchKey::BackendSelect);
  DispatchKeySet _dk = c10::impl::dispatchTypeId(_dk_set, _dk_mask);"""
            else:
                compute_dk = f"DispatchKeySet _dk = c10::DispatchKeySet({dispatch_key});"
            return f"""\
// aten::{f.func}
{sig.defn(name, addDispatchKeySet=True)} {{
  static auto op = c10::Dispatcher::singleton()
    .findSchemaOrThrow("aten::{f.func.name.name}", "{f.func.name.overload_name}")
    .typed<{dispatcher_sig.type()}>();
  {compute_dk}
  return op.callWithDispatchKey_withKey(_dk, {', '.join(a.expr for a in dispatcher_exprs)});
}}
"""
        elif self.target is Target.REGISTRATION:
            if local.use_c10_dispatcher().dispatcher_uses_new_style():
                return f"""m.impl_withKeys("aten::{f.func.name}", TORCH_FN({name}));"""
            else:
                assert local.use_c10_dispatcher() is UseC10Dispatcher.with_codegenerated_unboxing_wrapper
                return f"""m.impl_UNBOXED_withKeys("aten::{f.func.name}", {name});"""
        elif self.target is Target.DECLARATION:
            raise AssertionError()
        else:
            assert_never(self.target)

# ~~~~~~~~~~~~~~~~~~~~~~~~~~~~~~~~~~~~~~~~~~~~~~~~~~~~~~~~~~~~~~~~~~~ #
#
#                       YAML CODE GENERATION
#
# ~~~~~~~~~~~~~~~~~~~~~~~~~~~~~~~~~~~~~~~~~~~~~~~~~~~~~~~~~~~~~~~~~~~ #

def dict_representer(dumper: Any, data: Any) -> Any:
    return dumper.represent_dict(data.items())

def format_yaml(data: object) -> str:
    noalias_dumper = yaml.dumper.SafeDumper
    noalias_dumper.ignore_aliases = lambda self, data: True  # type: ignore
    # Support serializing OrderedDict
    noalias_dumper.add_representer(OrderedDict, dict_representer)  # type: ignore
    # Some yaml parsers (e.g. Haskell's) don't understand line breaks.
    # width=float('Inf') turns off optional line breaks and improves
    # the portability of the outputted yaml.
    return yaml.dump(data, default_flow_style=False, Dumper=noalias_dumper, width=float('Inf'))  # type: ignore

# For some reason, some defaults we write to YAML are written as native
# YAML objects, rather than doing them uniformly as strings.  This
# function detects those cases and converts them into native Python
# objects.
def pythonify_default(s: str) -> object:
    if s == 'true':
        return True
    elif s == 'false':
        return False

    try:
        return int(s)
    except ValueError:
        try:
            return float(s)
        except ValueError:
            return s

# What is a dynamic type?  Over time, the semantic meaning of
# dynamic type has degraded to meaninglessness (in the old days,
# it captured dtype-ness of types, but that has gone away with
# the removal of TH).  These days, it's mostly the same thing as
# the C++ API argument type, except that Tensor and Tensor?
# arguments simply present as Tensor.
#
# TODO: Get rid of dynamic_type, after getting tools/autograd
# to use the new codegen framework
def dynamic_type(t: Type) -> str:
    if isinstance(t, OptionalType):
        return dynamic_type(t.elem)
    # Note we don't use t.is_tensor_like() here because it would
    # also include Tensor[]
    if str(t) == 'Tensor':
        return 'Tensor'
    return cpp.argumenttype_type(t, mutable=False, binds='__placeholder__').cpp_type()

def compute_method_of_yaml(variants: Set[Variant]) -> List[str]:
    # This is written out explicitly to ensure that Tensor and
    # namespace are put into the list in the right order
    method_of = ['Type']
    if Variant.method in variants:
        method_of.append('Tensor')
    if Variant.function in variants:
        method_of.append('namespace')
    return method_of

def compute_returns_yaml(f: NativeFunction) -> Tuple[List[Dict[str, str]], Dict[str, str]]:
    # Note [name and field_name]
    # ~~~~~~~~~~~~~~~~~~~~~~~~~~
    # To understand name_to_field_name, we must first talk about this
    # schema:
    #
    #   lstsq.X(Tensor self, Tensor A, *, Tensor(a!) X, Tensor(b!) qr) -> (Tensor(a!) solution, Tensor(b!) QR)
    #
    # There is something very odd about this schema: it is an out
    # variant of the function (that is to say, it will convert into
    # at::lstsq_out() in the C++ API), but the names of the output
    # return arguments don't match the keyword argument names of
    # the inputs.  It TURNS OUT that in this situation, the historical
    # Declarations.yaml we want to output is this (abbreviated to
    # only show relevant fields):
    #
    #   arguments:
    #     ...
    #   - field_name: solution
    #     name: X
    #   - field_name: QR
    #     name: qr
    #     ...
    #
    #   returns:
    #   - field_name: solution
    #     name: X
    #   - field_name: QR
    #     name: qr
    #
    # The name of the return fields is stored in 'field_name', and the
    # name of the arguments is stored in 'name'.  So when we process
    # arguments, we need a way to get at the corresponding return.  At
    # the moment, this is most conveniently done by constructing a
    # mapping from name (the argument concept) to field_name (the
    # return concept) while processing return arguments, since we don't
    # directly maintain this correspondence in the modeling of function
    # schema itself.
    #
    # See also https://github.com/pytorch/pytorch/issues/43114
    name_to_field_name: Dict[str, str] = {}

    # Compute the returns field of the YAML entry
    names = cpp.return_names(f)
    returns = []
    for i, (r, name) in enumerate(zip(f.func.returns, names)):
        ret = {
            'dynamic_type': dynamic_type(r.type),
            'name': name,
            'type': cpp.return_type(r),
        }

        if r.name:
            # See Note [name and field_name]
            ret['field_name'] = r.name
            if f.func.is_out_fn():
                name_to_field_name[f.func.arguments.out[i].name] = r.name

        returns.append(ret)

    return returns, name_to_field_name

# arguments in yaml roughly corresponds to the public C++ API
def compute_cpp_argument_yaml(cpp_a: Binding, *, schema_order: bool, kwarg_only_set: Set[str],
                              out_arg_set: Set[str], name_to_field_name: Dict[str, str]) -> object:
    if isinstance(cpp_a.argument, TensorOptionsArguments):
        arg: Dict[str, object] = {
            'annotation': None,
            'dynamic_type': 'TensorOptions',
            'is_nullable': False,
            'name': cpp_a.name,
            'type': cpp_a.type,
            'kwarg_only': True,
        }
        if cpp_a.default is not None:
            arg['default'] = cpp_a.default
        return arg
    elif isinstance(cpp_a.argument, SelfArgument):
        raise AssertionError()
    elif isinstance(cpp_a.argument, Argument):
        return compute_argument_yaml(
            cpp_a.argument, schema_order=schema_order,
            kwarg_only_set=kwarg_only_set, out_arg_set=out_arg_set, name_to_field_name=name_to_field_name)

def compute_argument_yaml(a: Argument, *, schema_order: bool, kwarg_only_set: Set[str],
                          out_arg_set: Set[str], name_to_field_name: Dict[str, str]) -> object:
    arg: Dict[str, object] = {
        'annotation': str(a.annotation) if a.annotation else None,
        'dynamic_type': dynamic_type(a.type),
        'is_nullable': a.type.is_nullable(),
        'name': a.name,
        'type': cpp.argument_type(a, binds="__placeholder__").cpp_type(),
    }
    if a.default is not None:
        arg['default'] = pythonify_default(cpp.default_expr(a.default, a.type))
    if a.name in kwarg_only_set:
        arg['kwarg_only'] = True
    if a.name in out_arg_set:
        arg['output'] = True
        arg['allocate'] = True
        # See Note [name and field_name]
        if a.name in name_to_field_name:
            arg['field_name'] = name_to_field_name[a.name]
    # Historically, booleans don't get their size recorded, because it
    # is already built into the cpp type (e.g., std::array<bool, 4>)
    l = a.type.is_list_like()
    if l is not None and l.size is not None and str(l.elem) != 'bool':
        arg['size'] = l.size
    return arg

@with_native_function
def compute_declaration_yaml(f: NativeFunction) -> object:
    returns, name_to_field_name = compute_returns_yaml(f)

    # These sets are used to conveniently test if an argument is a
    # kwarg-only or out argument
    kwarg_only_set = set(a.name for a in f.func.arguments.flat_kwarg_only)
    out_arg_set = set(a.name for a in f.func.arguments.out)

    sig_group = CppSignatureGroup.from_schema(f.func, method=False, fallback_binding=False)
    cpp_args = sig_group.signature.arguments()
    arguments = [
        compute_cpp_argument_yaml(
            cpp_a, schema_order=False,
            kwarg_only_set=kwarg_only_set, out_arg_set=out_arg_set, name_to_field_name=name_to_field_name)
        for cpp_a in cpp_args
    ]

    schema_order_jit_arguments = list(f.func.schema_order_arguments())

    schema_order_arguments = [
        compute_argument_yaml(
            a, schema_order=True,
            kwarg_only_set=kwarg_only_set, out_arg_set=out_arg_set, name_to_field_name=name_to_field_name)
        for a in schema_order_jit_arguments
    ]

    cpp_schema_order_types = [
        # NB: method here doesn't matter
        r.type for a in schema_order_jit_arguments for r in cpp.argument(a, method=False)
    ]

    cpp_returns = cpp.returns_type(f.func.returns)
    schema_order_cpp_signature = f"{cpp_returns} ({', '.join(cpp_schema_order_types)})"

    is_factory_method = any(isinstance(a.argument, TensorOptionsArguments) for a in cpp_args) \
        and Variant.method not in f.variants

    return OrderedDict([
        ('name', cpp.name(f.func)),
        ('operator_name', str(f.func.name.name)),
        ('overload_name', str(f.func.name.overload_name)),
        ('use_c10_dispatcher', f.use_c10_dispatcher.name),
        ('manual_kernel_registration', f.manual_kernel_registration),
        ('category_override', f.category_override if f.category_override is not None else ''),
        ('matches_jit_signature', True),
        ('schema_string', f'aten::{f.func}'),
        ('arguments', arguments),
        ('schema_order_cpp_signature', schema_order_cpp_signature),
        ('schema_order_arguments', schema_order_arguments),
        ('method_of', compute_method_of_yaml(f.variants)),
        ('mode', 'native'),
        ('python_module', '' if f.python_module is None else f.python_module),
        ('returns', returns),
        ('inplace', f.func.name.name.inplace),
        ('is_factory_method', is_factory_method),
        ('abstract', f.is_abstract),
        ('device_guard', f.device_guard),
        ('with_gil', False),
        ('deprecated', False),
        ('has_math_kernel', 'Math' in f.dispatch),
    ])

@with_native_function
def compute_registration_declarations(f: NativeFunction) -> str:
    name = dispatcher.name(f.func)
    returns_type = dispatcher.returns_type(f.func.returns)
    args = dispatcher.arguments(f.func)
    args_str = ', '.join(a.defn() for a in args)
    comment_data : Dict[str, str] = {
        'schema': f'aten::{f.func}',
        # TODO: What exactly is the semantics of the 'dispatch' field?
        'dispatch': str(f.dispatch.keys() != {'Math'}),
        'default': str(any(is_generic_dispatch_key(k) for k in f.dispatch))
    }
    return f"""{returns_type} {name}({args_str}); // {json.dumps(comment_data)}
"""

# ~~~~~~~~~~~~~~~~~~~~~~~~~~~~~~~~~~~~~~~~~~~~~~~~~~~~~~~~~~~~~~~~~~~ #
#
#                           RUN IT ALL
#
# ~~~~~~~~~~~~~~~~~~~~~~~~~~~~~~~~~~~~~~~~~~~~~~~~~~~~~~~~~~~~~~~~~~~ #

@functools.lru_cache(maxsize=None)
def _read_template(template_fn: str) -> CodeTemplate:
    return CodeTemplate.from_file(template_fn)

# A small abstraction for writing out generated files and keeping track
# of what files have been written (so you can write out a list of output
# files)
class FileManager:
    install_dir: str
    template_dir: str
    dry_run: bool
    filenames: Set[str]

    def __init__(self, install_dir: str, template_dir: str, dry_run: bool) -> None:
        self.install_dir = install_dir
        self.template_dir = template_dir
        self.filenames = set()
        self.dry_run = dry_run

    def _write_if_changed(self, filename: str, contents: str) -> None:
        old_contents: Optional[str]
        try:
            with open(filename, 'r') as f:
                old_contents = f.read()
        except IOError:
            old_contents = None
        if contents != old_contents:
            with open(filename, 'w') as f:
                f.write(contents)

    def write_with_template(self, filename: str, template_fn: str,
                            env_callable: Callable[[], Union[str, Dict[str, object]]]) -> None:
        filename = '{}/{}'.format(self.install_dir, filename)
        assert filename not in self.filenames, "duplicate file write {filename}"
        self.filenames.add(filename)
        if not self.dry_run:
            env = env_callable()
            if isinstance(env, dict):
                # TODO: Update the comment reference to the correct location
                if 'generated_comment' not in env:
                    comment = "@" + "generated by aten/src/ATen/gen.py"
                    comment += " from {}".format(os.path.basename(template_fn))
                    env['generated_comment'] = comment
                template = _read_template(os.path.join(self.template_dir, template_fn))
                self._write_if_changed(filename, template.substitute(env))
            elif isinstance(env, str):
                self._write_if_changed(filename, env)
            else:
                assert_never(env)


    def write(self, filename: str, env_callable: Callable[[], Union[str, Union[str, Dict[str, object]]]]) -> None:
        self.write_with_template(filename, filename, env_callable)

    def write_outputs(self, filename: str) -> None:
        """Write a file containing the list of all outputs which are
        generated by this script."""
        self._write_if_changed(
            filename,
            ''.join(name + ";" for name in sorted(self.filenames)))

def get_custom_build_selector(
        provided_op_registration_allowlist: Optional[List[str]],
        op_selection_yaml_path: Optional[str]) -> SelectiveBuilder:
    assert not (
        provided_op_registration_allowlist is not None and
        op_selection_yaml_path is not None), (
            "Both provided_op_registration_allowlist and " +
            "op_selection_yaml_path can NOT be provided at the " +
            "same time.")

    op_registration_allowlist: Optional[Set[str]] = None
    if provided_op_registration_allowlist is not None:
        op_registration_allowlist = set(provided_op_registration_allowlist)

    if op_registration_allowlist is not None:
        selector = SelectiveBuilder.from_legacy_op_registration_allow_list(
            op_registration_allowlist,
            True,
            False,
        )
    elif op_selection_yaml_path is not None:
        selector = SelectiveBuilder.from_yaml_path(op_selection_yaml_path)
    else:
        selector = SelectiveBuilder.get_nop_selector()

    return selector

def main() -> None:
    parser = argparse.ArgumentParser(description='Generate ATen source files')
    parser.add_argument(
        '-s',
        '--source-path',
        help='path to source directory for ATen',
        default='aten/src/ATen')
    parser.add_argument(
        '-o',
        '--output-dependencies',
        help='output a list of dependencies into the given file and exit')
    parser.add_argument(
        '-d', '--install_dir', help='output directory',
        default='build/aten/src/ATen')
    parser.add_argument(
        '--rocm',
        action='store_true',
        help='reinterpret CUDA as ROCm/HIP and adjust filepaths accordingly')
    # TODO: --op_registration_whitelist will be removed when all call-sites
    # for gen.py are moved over to using the operator YAML file for mobile
    # custom build.
    parser.add_argument(
        '--op_registration_whitelist',
        nargs='*',
        help='filter op registrations by the whitelist (if set); '
             'each item is `namespace`::`operator name` without overload name; '
             'e.g.: aten::empty aten::conv2d ...')
    parser.add_argument(
        '--op_selection_yaml_path',
        help='Provide a path to the operator selection (for custom build) YAML '
             'that contains the information about the set of selected operators '
             'and their categories (training, ...). Each operator is either a '
             'full operator name with overload or just a bare operator name. '
             'The operator names also contain the namespace prefix (e.g. aten::)')
    parser.add_argument(
        '--backend_whitelist',
        nargs='*',
        help='filter dispatch backend by the whitelist (if set), '
             'e.g.: CPU CUDA QuantizedCPU ...')
    parser.add_argument(
        '--force_schema_registration',
        action='store_true',
        help='force it to generate schema-only registrations for all ops, including'
             'those that are not listed on --op_registration_whitelist')
    options = parser.parse_args()

    selector = get_custom_build_selector(
        options.op_registration_whitelist,
        options.op_selection_yaml_path,
    )

    native_functions = parse_native_yaml(os.path.join(options.source_path, 'native/native_functions.yaml'))

    pre_grouped_native_functions: Dict[FunctionSchema, Dict[SchemaKind, NativeFunction]]
    pre_grouped_native_functions = defaultdict(dict)
    for f in native_functions:
        d = pre_grouped_native_functions[f.func.signature()]
        assert f.func.kind() not in d
        d[f.func.kind()] = f

    def flatten_pre_group(d: Dict[SchemaKind, NativeFunction]) -> Sequence[Union[NativeFunction, StructuredNativeFunctions]]:
        r = StructuredNativeFunctions.from_dict(d)
        if r is None:
            return list(d.values())
        else:
            return [r]

    # TODO: how come ValuesView isn't a Sequence lol
    grouped_native_functions = list(concatMap(flatten_pre_group, list(pre_grouped_native_functions.values())))
    structured_native_functions = [g for g in grouped_native_functions if isinstance(g, StructuredNativeFunctions)]

    template_dir = os.path.join(options.source_path, "templates")

    # NB: It is mandatory to NOT use os.path.join here, as the install directory
    # will eventually be ingested by cmake, which does not respect Windows style
    # path slashes.  If you switch this to use os.path.join, you'll get an error
    # like:
    #
    #   Syntax error in cmake code when parsing string
    #
    #     C:/Jenkins/workspace/pytorch-builds/pytorch-win-ws2016-cuda9-cudnn7-py3-build/build/aten/src/ATen\core/TensorMethods.h
    #
    #   Invalid character escape '\c'.
    core_install_dir = f'{options.install_dir}/core'
    pathlib.Path(core_install_dir).mkdir(parents=True, exist_ok=True)

    def make_file_manager(install_dir: str) -> FileManager:
        return FileManager(install_dir=install_dir, template_dir=template_dir, dry_run=options.output_dependencies)

    core_fm = make_file_manager(core_install_dir)
    cpu_fm = make_file_manager(options.install_dir)
    cuda_fm = make_file_manager(options.install_dir)

    extra_cuda_headers = '''\
#include <c10/cuda/CUDAGuard.h>
#include <ATen/cuda/ATenCUDAGeneral.h>
#include <ATen/cuda/CUDADevice.h>
#include <ATen/cuda/CUDAContext.h>'''
    if options.rocm:
        extra_cuda_headers = '''\
#include <ATen/hip/impl/HIPGuardImplMasqueradingAsCUDA.h>
#include <ATen/hip/ATenHIPGeneral.h>
#include <ATen/hip/HIPDevice.h>
#include <ATen/hip/HIPContext.h>'''

    # NB: substrings in these dispatch keys matter, we do tests to see if
    # a key contains, e.g., CUDA to classify it as a CUDA backend
    dispatch_keys = [
        "CPU",
        "SparseCPU",
        "MkldnnCPU",
        "CUDA",
        "SparseCUDA",
        "QuantizedCPU",
        "QuantizedCUDA",
        "Math",
        "DefaultBackend",
        # Meta is a magic key: it is automatically generated for structured
        # kernels
        "Meta",
    ]
    if options.backend_whitelist:
        dispatch_keys = [k for k in dispatch_keys if is_generic_dispatch_key(k) or k in options.backend_whitelist]

    for dispatch_key in dispatch_keys:
        cpp_template = 'RegisterDispatchKey.cpp'

        fm = cuda_fm if is_cuda_dispatch_key(dispatch_key) else cpu_fm

        fm.write_with_template(f'Register{dispatch_key}.cpp', cpp_template, lambda: {
            'extra_cuda_headers': extra_cuda_headers if is_cuda_dispatch_key(dispatch_key) else '',
            'legacy_th_headers':
                '#include <ATen/LegacyTHFunctionsCPU.h>' if dispatch_key == "CPU" else
                '#include <ATen/LegacyTHFunctionsCUDA.h>' if dispatch_key == "CUDA" else
                '',
            'DispatchKey': dispatch_key,
            'dispatch_definitions': list(concatMap(
                RegisterDispatchKey(dispatch_key, Target.DEFINITION, selector, rocm=options.rocm),
                grouped_native_functions
            )),
            'dispatch_registrations': list(concatMap(
                RegisterDispatchKey(dispatch_key, Target.REGISTRATION, selector, rocm=options.rocm),
                grouped_native_functions
            )),
        })
        del fm

    # BackendSelect is generated specially
    cpu_fm.write('RegisterBackendSelect.cpp', lambda: {
        'backend_select_method_definitions':
            list(mapMaybe(ComputeBackendSelect(Target.DEFINITION), native_functions)),
        'backend_select_function_registrations':
            list(mapMaybe(ComputeBackendSelect(Target.REGISTRATION), native_functions)),
    })

    cpu_fm.write('MetaFunctions.h', lambda: {
        'declarations': list(map(compute_meta_function_declaration, structured_native_functions)),
    })

    schema_selector = selector
    if options.force_schema_registration:
        schema_selector = SelectiveBuilder.get_nop_selector()
    cpu_fm.write('RegisterSchema.cpp', lambda: {
        'schema_registrations': list(mapMaybe(RegisterSchema(schema_selector), native_functions)),
    })

    cpu_fm.write('Functions.h', lambda: {
        'function_declarations': list(mapMaybe(ComputeFunction(Target.DECLARATION), native_functions)),
    })
    cpu_fm.write('Functions.cpp', lambda: {
        'function_definitions': list(mapMaybe(ComputeFunction(Target.DEFINITION), native_functions)),
    })
    core_fm.write('TensorBody.h', lambda: {
        'tensor_method_declarations': list(mapMaybe(ComputeTensorMethod(Target.DECLARATION), native_functions)),
    })
    core_fm.write('TensorMethods.cpp', lambda: {
        'tensor_method_definitions': list(mapMaybe(ComputeTensorMethod(Target.DEFINITION), native_functions)),
    })
    core_fm.write('ATenOpList.cpp', lambda: {
        'aten_ops': list(mapMaybe(compute_aten_op, native_functions)),
    })
    cpu_fm.write('NativeFunctions.h', lambda: {
        'native_function_declarations': list(concatMap(compute_native_function_declaration, grouped_native_functions)),
    })

    cpu_fm.write('Declarations.yaml', lambda: format_yaml([compute_declaration_yaml(f) for f in native_functions]))
    cpu_fm.write('RegistrationDeclarations.h', lambda: {
        'registration_declarations': [compute_registration_declarations(f) for f in native_functions],
    })

    if options.output_dependencies:
        cpu_fm.write_outputs(options.output_dependencies)
        core_fm.write_outputs(f"{options.output_dependencies}-core")
        cuda_fm.write_outputs(f"{options.output_dependencies}-cuda")

if __name__ == '__main__':
    main()<|MERGE_RESOLUTION|>--- conflicted
+++ resolved
@@ -459,7 +459,7 @@
                 elif local.use_c10_dispatcher() is UseC10Dispatcher.hacky_wrapper_for_legacy_signatures:
                     payload = f"""
 c10::impl::hacky_wrapper_for_legacy_signatures_withKeys<
-    {dispatcher_sig.type()},
+    {dispatcher_sig.type(addDispatchKeySet=True)},
     {len(f.func.arguments.out)}
 >(TORCH_FN({sig.name()}))
 """
@@ -495,11 +495,7 @@
         name = native.name(f.func)
         returns_type = native.returns_type(f.func.returns)
         args = native.arguments(f.func)
-<<<<<<< HEAD
-        args_str = ', '.join(map(str, ('c10::DispatchKeySet',) + args))
-=======
-        args_str = ', '.join(a.defn() for a in args)
->>>>>>> c20b916c
+        args_str = ', '.join(['c10::DispatchKeySet'] + [a.defn() for a in args])
 
         if self.target is Target.DEFINITION:
             impl_name = f"at::native::{f.dispatch[self.dispatch_key]}"
