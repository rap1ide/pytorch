--- conflicted
+++ resolved
@@ -32,32 +32,39 @@
                 workflows_to_cancel = data[True]['workflow_run']['workflows']
           assert sorted(workflows) == sorted(workflows_to_cancel)
         shell: python
-      - name: Shellcheck Jenkins scripts
+      - name: ShellCheck
         # https://github.com/koalaman/shellcheck/tree/v0.7.1#installing-a-pre-compiled-binary
         run: |
+          set -x
           scversion="v0.7.1"
           wget -qO- "https://github.com/koalaman/shellcheck/releases/download/${scversion?}/shellcheck-${scversion?}.linux.x86_64.tar.xz" | tar -xJv
           sudo cp "shellcheck-${scversion}/shellcheck" /usr/bin/
           rm -r "shellcheck-${scversion}"
           shellcheck --version
-          .jenkins/run-shellcheck.sh
+          EXTRACT_DIR=.shellcheck_generated
+          tools/extract_scripts.py --out=$EXTRACT_DIR
+          tools/run_shellcheck.sh .jenkins/pytorch $EXTRACT_DIR
       - name: Ensure correct trailing newlines
         run: |
           (! git grep -Il '' -- . ':(exclude)**/contrib/**' ':(exclude)third_party' ':(exclude)**.expect' ':(exclude)tools/clang_format_hash' | tools/trailing_newlines.py || (echo "The above files do not have correct trailing newlines; please normalize them"; false))
       - name: Ensure no trailing spaces
         run: |
-          (! git grep -I -no ' $' -- . ':(exclude)**/contrib/**' ':(exclude)third_party' || (echo "The above files have trailing spaces; please remove them"; false))
+          (! git grep -In '[[:blank:]]$' -- . ':(exclude)**/contrib/**' ':(exclude)third_party' || (echo "The above lines have trailing spaces; please remove them"; false))
       - name: Ensure no tabs
         run: |
-          (! git grep -I -no $'\t' -- . ':(exclude)*.svg' ':(exclude)**Makefile' ':(exclude)**/contrib/**' ':(exclude)third_party' ':(exclude).gitattributes' ':(exclude).gitmodules' || (echo "The above files have tabs; please convert them to spaces"; false))
+          (! git grep -In $'\t' -- . ':(exclude)*.svg' ':(exclude)**Makefile' ':(exclude)**/contrib/**' ':(exclude)third_party' ':(exclude).gitattributes' ':(exclude).gitmodules' || (echo "The above lines have tabs; please convert them to spaces"; false))
+      - name: Ensure no non-breaking spaces
+        run: |
+          (! git grep -In $'\u00a0' -- . || (echo "The above lines have non-breaking spaces (U+00A0); please convert them to spaces (U+0020)"; false))
       - name: Ensure canonical include
         run: |
-          (! git grep -I -no $'#include "' -- ./c10 ./aten ./torch/csrc ':(exclude)aten/src/ATen/native/quantized/cpu/qnnpack/**' || (echo "The above files have include with quotes; please convert them to #include <xxxx>"; false))
+          (! git grep -In $'#include "' -- ./c10 ./aten ./torch/csrc ':(exclude)aten/src/ATen/native/quantized/cpu/qnnpack/**' || (echo "The above lines have include with quotes; please convert them to #include <xxxx>"; false))
       # note that this next step depends on a clean checkout;
       # if you run it locally then it will likely to complain
       # about all the generated files in torch/test
       - name: Ensure C++ source files are not executable
         run: |
+          # shellcheck disable=SC2016
           (! find . \( -path ./third_party -o -path ./.git -o -path ./torch/bin -o -path ./build \) -prune -o -type f -executable -regextype posix-egrep -not -regex '.+(\.(bash|sh|py|so)|git-pre-commit|git-clang-format|gradlew)$' -print | grep . || (echo 'The above files have executable permission; please remove their executable permission by using `chmod -x`'; false))
       - name: C++ docs check
         run: |
@@ -66,7 +73,7 @@
       - name: CUDA kernel launch check
         run: |
           set -eux
-          python torch/testing/check_kernel_launches.py |& tee ${GITHUB_WORKSPACE}/cuda_kernel_launch_checks.txt
+          python torch/testing/check_kernel_launches.py |& tee "${GITHUB_WORKSPACE}"/cuda_kernel_launch_checks.txt
       - name: Ensure no direct cub include
         run: |
           (! git grep -I -no $'#include <cub/' --  ./aten  ':(exclude)aten/src/ATen/cuda/cub.cuh' || (echo "The above files have direct cub include; please include ATen/cuda/cub.cuh instead and wrap your cub calls in at::native namespace if necessary"; false))
@@ -114,16 +121,15 @@
         run: |
           mkdir flake8-output
           cd flake8-output
-          echo ${{ github.event.pull_request.head.sha }} > commit-sha.txt
+          echo "$HEAD_SHA" > commit-sha.txt
+        env:
+          HEAD_SHA: ${{ github.event.pull_request.head.sha }}
       - name: Run flake8
         run: |
           set -eux
           pip install typing-extensions # for tools/translate_annotations.py
           pip install -r requirements-flake8.txt
           flake8 --version
-<<<<<<< HEAD
-          flake8 | tee ${GITHUB_WORKSPACE}/flake8-output/warnings.txt
-=======
           flake8 | tee "${GITHUB_WORKSPACE}"/flake8-output.txt
           cp flake8-output.txt flake8-output/annotations.json
       - name: Translate annotations
@@ -136,7 +142,6 @@
             > flake8-output/annotations.json
         env:
           HEAD_SHA: ${{ github.event.pull_request.head.sha }}
->>>>>>> 8bdea14c
       - name: Upload artifact
         uses: actions/upload-artifact@v2
         with:
@@ -164,7 +169,9 @@
         run: |
           mkdir clang-tidy-output
           cd clang-tidy-output
-          echo ${{ github.event.pull_request.head.sha }} > commit-sha.txt
+          echo "$HEAD_SHA" > commit-sha.txt
+        env:
+          HEAD_SHA: ${{ github.event.pull_request.head.sha }}
       - name: Install dependencies
         run: |
           set -eux
@@ -187,7 +194,6 @@
           set -eux
           git remote add upstream https://github.com/pytorch/pytorch
           git fetch upstream "$GITHUB_BASE_REF"
-          BASE_SHA=${{ github.event.pull_request.base.sha }}
 
           if [[ ! -d build ]]; then
             git submodule update --init --recursive
@@ -236,11 +242,6 @@
             -g"-torch/csrc/deploy/interpreter/interpreter.h"  \
             -g"-torch/csrc/deploy/interpreter/interpreter_impl.h"  \
             -g"-torch/csrc/deploy/interpreter/test_main.cpp"  \
-<<<<<<< HEAD
-            "$@" > ${GITHUB_WORKSPACE}/clang-tidy-output/warnings.txt
-
-          cat ${GITHUB_WORKSPACE}/clang-tidy-output/warnings.txt
-=======
             "$@" > "${GITHUB_WORKSPACE}"/clang-tidy-output.txt
 
           cat "${GITHUB_WORKSPACE}"/clang-tidy-output.txt
@@ -253,7 +254,6 @@
         env:
           BASE_SHA: ${{ github.event.pull_request.base.sha }}
           HEAD_SHA: ${{ github.event.pull_request.head.sha }}
->>>>>>> 8bdea14c
       - name: Upload artifact
         uses: actions/upload-artifact@v2
         with:
