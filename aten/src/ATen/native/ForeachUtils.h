#pragma once
#include <ATen/ATen.h>

namespace at {
namespace native {
namespace {

<<<<<<< HEAD
// Get result dtype
ScalarType get_result_type(const Tensor& tensor, Scalar scalar, bool promote_integer_float = false) {
  ScalarType result_type = at::native::result_type(tensor, scalar);
  std::cout << result_type << std::endl;
  if (promote_integer_float && c10::isIntegralType(result_type, /*include_bool=*/true)) {
      result_type = c10::typeMetaToScalarType(c10::get_default_dtype());
  }
  std::cout << result_type << std::endl;
  return result_type;
}

ScalarType get_result_type(const Tensor& tensor1, const Tensor& tensor2, bool promote_integer_float = false) {
  ScalarType result_type = at::native::result_type(tensor1, tensor2);
  if (promote_integer_float && c10::isIntegralType(result_type, /*include_bool=*/true)) {
      result_type = c10::typeMetaToScalarType(c10::get_default_dtype());
  }
  return result_type;
}
=======
// Check foreach API restrictions
// - Tensor lists must be non-empty.
// - All tensors in all lists must have the same dtype.
// - All TensorLists and ScalarLists must have the same number of elements.
// - Corresponding tensors must have the same size.
>>>>>>> 7557d517

// Check if tensor list has a boolean tensor
bool has_int_or_bool_tensor(TensorList tensors) {
    bool has_integral = false;
    for (auto t : tensors) {
        if (at::isIntegralType(t.scalar_type(), /*includeBool=*/true)) {
            has_integral = true;
        }
    }
    return has_integral;
}

void check_foreach_api_restrictions(TensorList tensors) {
  TORCH_CHECK(tensors.size() > 0, "Tensor list must have at least one tensor.");
}

void check_foreach_api_restrictions(TensorList tensors, ArrayRef<Scalar> scalars) {
  check_foreach_api_restrictions(tensors);
  TORCH_CHECK(tensors.size() == scalars.size(), "Tensor list must have same number of elements as scalar list.");
}

void check_foreach_api_restrictions(TensorList tensors1, TensorList tensors2) {
  TORCH_CHECK(tensors1.size() > 0, "Tensor list must have at least one tensor.");
  TORCH_CHECK(tensors2.size() > 0, "Tensor list must have at least one tensor.");
  TORCH_CHECK(tensors1.size() == tensors2.size(), "Tensor lists must have the same number of tensors, got ", tensors1.size(), " and ", tensors2.size());
}

void check_foreach_api_restrictions(TensorList tensors1, TensorList tensors2, TensorList tensors3) {
  TORCH_CHECK(tensors1.size() > 0, "Tensor list must have at least one tensor.");
  TORCH_CHECK(tensors2.size() > 0, "Tensor list must have at least one tensor.");
  TORCH_CHECK(tensors3.size() > 0, "Tensor list must have at least one tensor.");
  TORCH_CHECK(tensors1.size() == tensors2.size(), "Tensor lists must have the same number of tensors, got ", tensors1.size(), " and ", tensors2.size());
  TORCH_CHECK(tensors1.size() == tensors3.size(), "Tensor lists must have the same number of tensors, got ", tensors1.size(), " and ", tensors3.size());
}

void check_foreach_api_restrictions(TensorList tensors1, TensorList tensors2, TensorList tensors3, ArrayRef<Scalar> scalars) {
  check_foreach_api_restrictions(tensors1, tensors2, tensors3);
  TORCH_CHECK(tensors1.size() == scalars.size(), "Tensor list must have same number of elements as scalar list, got ", tensors1.size(), " and ", scalars.size());
}

// To go via 'fast' path, several conditions must be satisfied
// - All tensors must be on the same device
// - All tensors must have strided layout
// - All tensors must be non-overlapping and dense
// - Resulting tensor must have the same dtype as the input one

bool will_promote_tensor(const Tensor& tensor, Scalar scalar, bool does_op_promote_integer_inputs_to_float = false) {
  // complex scalar + integral or boolean tensor will result in complex tensor
  if (scalar.isComplex() && at::isIntegralType(tensor.scalar_type(), /*includeBool*/ true)) {
    return true;
  }

  // complex scalar + float tensor will result in complex tensor
  if (scalar.isComplex() && at::isFloatingType(tensor.scalar_type())) {
    return true;
  }

  // float scalar + integral or boolean tensor will result in float tensor
  if (scalar.isFloatingPoint() && at::isIntegralType(tensor.scalar_type(), /*includeBool*/ true)) {
    return true;
  }

  // integral scalar + boolean tensor will result in integral tensor
  if (scalar.isIntegral(/*includeBool*/ false) && tensor.dtype() == at::kBool) {
    return true;
  }

  // In case of division, integer inputs will result in float
  if (does_op_promote_integer_inputs_to_float) {
    if (at::isIntegralType(tensor.scalar_type(), /*includeBool*/ true)) {
      return true;
    }
  }

  return false;
}

// Please, make sure to call check_foreach_api_restrictions before calling this method. 
// There is a set of preconditions that have to be satisfied. 
bool check_fast_path_restrictions(
  ArrayRef<TensorList> tensorLists, 
  ArrayRef<Scalar> scalarList = {}, 
  bool does_op_promote_integer_inputs_to_float = false) {
    auto expected_device = tensorLists[0][0].device();
<<<<<<< HEAD
    auto expected_strides = tensorLists[0][0].strides();
=======
    auto expected_dtype = tensorLists[0][0].dtype();
>>>>>>> 7557d517
    auto expected_size = tensorLists[0][0].sizes();

    auto is_tensor_okay = [&](const Tensor& tensor) {
      return tensor.device() == expected_device &&
             tensor.layout() == at::kStrided &&
             tensor.sizes() == expected_size &&
             tensor.is_non_overlapping_and_dense();
    };

    for (const auto& tensorList : tensorLists) {
      for (const auto& tensor : tensorList) {
        if (!is_tensor_okay(tensor)) {
          return false;
        }
      }
    }

    // Check if corresponding tensors in tensor lists have the same strides.
    for (int i=0; i < tensorLists.size(); i++) {
      for (int j=0; j < tensorLists[0].size(); j++) {
        if (tensorLists[0][j].strides() != tensorLists[i][j].strides()) {
          return false;
        }
      }
    }

    // For all j, tensorList[j][0] have the same shape and dtype. (this was a precondition
    // checked by `check_foreach_api_restrictions`). This means we only need to check if
    // {tensorList[0][0], tensorList[0][1], tensorList[0][2], ...} do type promotion with scalarLIst.
    for (int i=0; i < tensorLists[0].size(); i++) {
      if (scalarList.size() > 1) {
        // Complex scalar list is not supported due to the limit for kernel launch argument (4KB)
        if (scalarList[i].isComplex()) {
          return false;
        }
      }
    }

    return true;
}

bool can_use_fast_route(ArrayRef<TensorList> tensorLists, 
                        ArrayRef<Scalar> scalarList = {}, 
                        bool does_op_promote_integer_inputs_to_float = false) {
#ifdef __HIP_PLATFORM_HCC__
  return false;
#else
  return check_fast_path_restrictions(tensorLists, scalarList, does_op_promote_integer_inputs_to_float);
#endif
}

bool can_use_fast_route(TensorList tensors1, TensorList tensors2, bool does_op_promote_integer_inputs_to_float = false) {
#ifdef __HIP_PLATFORM_HCC__
  return false;
#else
  return can_use_fast_route({tensors1, tensors2}, {}, does_op_promote_integer_inputs_to_float);
#endif
}

}
}} // at::native<|MERGE_RESOLUTION|>--- conflicted
+++ resolved
@@ -5,7 +5,12 @@
 namespace native {
 namespace {
 
-<<<<<<< HEAD
+// Check foreach API restrictions
+// - Tensor lists must be non-empty.
+// - All tensors in all lists must have the same dtype.
+// - All TensorLists and ScalarLists must have the same number of elements.
+// - Corresponding tensors must have the same size.
+
 // Get result dtype
 ScalarType get_result_type(const Tensor& tensor, Scalar scalar, bool promote_integer_float = false) {
   ScalarType result_type = at::native::result_type(tensor, scalar);
@@ -24,13 +29,6 @@
   }
   return result_type;
 }
-=======
-// Check foreach API restrictions
-// - Tensor lists must be non-empty.
-// - All tensors in all lists must have the same dtype.
-// - All TensorLists and ScalarLists must have the same number of elements.
-// - Corresponding tensors must have the same size.
->>>>>>> 7557d517
 
 // Check if tensor list has a boolean tensor
 bool has_int_or_bool_tensor(TensorList tensors) {
@@ -115,11 +113,7 @@
   ArrayRef<Scalar> scalarList = {}, 
   bool does_op_promote_integer_inputs_to_float = false) {
     auto expected_device = tensorLists[0][0].device();
-<<<<<<< HEAD
-    auto expected_strides = tensorLists[0][0].strides();
-=======
     auto expected_dtype = tensorLists[0][0].dtype();
->>>>>>> 7557d517
     auto expected_size = tensorLists[0][0].sizes();
 
     auto is_tensor_okay = [&](const Tensor& tensor) {
