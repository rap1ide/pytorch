--- conflicted
+++ resolved
@@ -1041,6 +1041,7 @@
   variants: method
   device_guard: False
   dispatch:
+    MkldnnCPU: copy_mkldnn_
     CompositeExplicitAutograd: copy_
 
 - func: _copy_from(Tensor self, Tensor dst, bool non_blocking=False) -> Tensor
@@ -4317,11 +4318,18 @@
     SparseCsrCPU: _nnz_sparse_csr
   device_guard: False
 
-- func: coalesce(Tensor self) -> Tensor
-  variants: method
-  dispatch:
-    SparseCPU: coalesce_sparse_cpu
-    SparseCUDA: coalesce_sparse_cuda
+# NOTE: [ coalesce autograd ]
+# coalesce returns self directly for already coalesced sparse tensors.
+# This means coalesce cannot have a derivative registered, otherwise it creates
+# circular references in the autograd graph (see gh-52874).
+# Instead, the derivative is registered on the slow-path "_coalesce"
+- func: coalesce(Tensor(a) self) -> Tensor(a)
+  variants: method
+
+- func: _coalesce(Tensor self) -> Tensor
+  dispatch:
+    SparseCPU: _coalesce_sparse_cpu
+    SparseCUDA: _coalesce_sparse_cuda
 
 - func: is_coalesced(Tensor self) -> bool
   variants: method
@@ -7409,6 +7417,8 @@
 
 - func: adaptive_avg_pool3d(Tensor self, int[3] output_size) -> Tensor
   python_module: nn
+
+- func: _adaptive_avg_pool3d(Tensor self, int[3] output_size) -> Tensor
   dispatch:
     CPU: adaptive_avg_pool3d_cpu
     CUDA: adaptive_avg_pool3d_cuda
@@ -7420,7 +7430,7 @@
     CPU: adaptive_avg_pool3d_backward_out_cpu
     CUDA: adaptive_avg_pool3d_backward_out_cuda
 
-- func: adaptive_avg_pool3d_backward(Tensor grad_output, Tensor self) -> Tensor
+- func: _adaptive_avg_pool3d_backward(Tensor grad_output, Tensor self) -> Tensor
   python_module: nn
   dispatch:
     CPU: adaptive_avg_pool3d_backward_cpu
@@ -8411,8 +8421,6 @@
 - func: special_erfinv.out(Tensor self, *, Tensor(a!) out) -> Tensor(a!)
   python_module: special
 
-<<<<<<< HEAD
-=======
 - func: special_i0e(Tensor self) -> Tensor
   python_module: special
   variants: function
@@ -8440,7 +8448,6 @@
   python_module: special
   variants: function
 
->>>>>>> 98933866
 ## Functions related to the fast Fourier transform and the torch.fft namespace
 # Note [FFT namespace binding]
 # Functions in the fft python module should have their names start with
