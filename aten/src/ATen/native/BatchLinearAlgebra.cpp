#include <ATen/ATen.h>
#include <ATen/CPUApplyUtils.h>
#include <ATen/Dispatch.h>
#include <ATen/NativeFunctions.h>
#include <ATen/ExpandUtils.h>

#include <ATen/native/BatchLinearAlgebra.h>
#include <ATen/native/LinearAlgebraUtils.h>
#include <ATen/native/Resize.h>
#include <ATen/native/cpu/zmath.h>
#include <ATen/Parallel.h>

#include <c10/util/irange.h>

#include <TH/TH.h>  // for USE_LAPACK

#include <vector>

// First the required LAPACK implementations are registered here.
// A comment above the registered LAPACK routine suggest which batched
// linear algebra function uses that routine
#ifdef USE_LAPACK

// gesv
extern "C" void zgesv_(int *n, int *nrhs, std::complex<double> *a, int *lda, int *ipiv, std::complex<double> *b, int *ldb, int *info);
extern "C" void cgesv_(int *n, int *nrhs, std::complex<float> *a, int *lda, int *ipiv, std::complex<float> *b, int *ldb, int *info);
extern "C" void dgesv_(int *n, int *nrhs, double *a, int *lda, int *ipiv, double *b, int *ldb, int *info);
extern "C" void sgesv_(int *n, int *nrhs, float *a, int *lda, int *ipiv, float *b, int *ldb, int *info);

// getrf
extern "C" void zgetrf_(int *m, int *n, std::complex<double> *a, int *lda, int *ipiv, int *info);
extern "C" void cgetrf_(int *m, int *n, std::complex<float> *a, int *lda, int *ipiv, int *info);
extern "C" void dgetrf_(int *m, int *n, double *a, int *lda, int *ipiv, int *info);
extern "C" void sgetrf_(int *m, int *n, float *a, int *lda, int *ipiv, int *info);

// getri
extern "C" void zgetri_(int *n, std::complex<double> *a, int *lda, int *ipiv, std::complex<double> *work, int *lwork, int *info);
extern "C" void cgetri_(int *n, std::complex<float> *a, int *lda, int *ipiv, std::complex<float> *work, int *lwork, int *info);
extern "C" void dgetri_(int *n, double *a, int *lda, int *ipiv, double *work, int *lwork, int *info);
extern "C" void sgetri_(int *n, float *a, int *lda, int *ipiv, float *work, int *lwork, int *info);

// potrs
extern "C" void zpotrs_(char *uplo, int *n, int *nrhs, std::complex<double> *a, int *lda, std::complex<double> *b, int *ldb, int *info);
extern "C" void cpotrs_(char *uplo, int *n, int *nrhs, std::complex<float> *a, int *lda, std::complex<float> *b, int *ldb, int *info);
extern "C" void dpotrs_(char *uplo, int *n, int *nrhs, double *a, int *lda, double *b, int *ldb, int *info);
extern "C" void spotrs_(char *uplo, int *n, int *nrhs, float *a, int *lda, float *b, int *ldb, int *info);

// potrf
extern "C" void zpotrf_(char *uplo, int *n, std::complex<double> *a, int *lda, int *info);
extern "C" void cpotrf_(char *uplo, int *n, std::complex<float> *a, int *lda, int *info);
extern "C" void dpotrf_(char *uplo, int *n, double *a, int *lda, int *info);
extern "C" void spotrf_(char *uplo, int *n, float *a, int *lda, int *info);

// potri
extern "C" void zpotri_(char *uplo, int *n, std::complex<double> *a, int *lda, int *info);
extern "C" void cpotri_(char *uplo, int *n, std::complex<float> *a, int *lda, int *info);
extern "C" void dpotri_(char *uplo, int *n, double *a, int *lda, int *info);
extern "C" void spotri_(char *uplo, int *n, float *a, int *lda, int *info);

// trtrs
extern "C" void ztrtrs_(char *uplo, char *trans, char *diag, int *n, int *nrhs, std::complex<double> *a, int *lda, std::complex<double> *b, int *ldb, int *info);
extern "C" void ctrtrs_(char *uplo, char *trans, char *diag, int *n, int *nrhs, std::complex<float> *a, int *lda, std::complex<float> *b, int *ldb, int *info);
extern "C" void dtrtrs_(char *uplo, char *trans, char *diag, int *n, int *nrhs, double *a, int *lda, double *b, int *ldb, int *info);
extern "C" void strtrs_(char *uplo, char *trans, char *diag, int *n, int *nrhs, float *a, int *lda, float *b, int *ldb, int *info);

// geqrf
extern "C" void zgeqrf_(int *m, int *n, std::complex<double> *a, int *lda, std::complex<double> *tau, std::complex<double> *work, int *lwork, int *info);
extern "C" void cgeqrf_(int *m, int *n, std::complex<float> *a, int *lda, std::complex<float> *tau, std::complex<float> *work, int *lwork, int *info);
extern "C" void dgeqrf_(int *m, int *n, double *a, int *lda, double *tau, double *work, int *lwork, int *info);
extern "C" void sgeqrf_(int *m, int *n, float *a, int *lda, float *tau, float *work, int *lwork, int *info);

// orgqr
extern "C" void zungqr_(int *m, int *n, int *k, std::complex<double> *a, int *lda, std::complex<double> *tau, std::complex<double> *work, int *lwork, int *info);
extern "C" void cungqr_(int *m, int *n, int *k, std::complex<float> *a, int *lda, std::complex<float> *tau, std::complex<float> *work, int *lwork, int *info);
extern "C" void dorgqr_(int *m, int *n, int *k, double *a, int *lda, double *tau, double *work, int *lwork, int *info);
extern "C" void sorgqr_(int *m, int *n, int *k, float *a, int *lda, float *tau, float *work, int *lwork, int *info);

// syev
extern "C" void zheev_(char *jobz, char *uplo, int *n, std::complex<double> *a, int *lda, double *w, std::complex<double> *work, int *lwork, double *rwork, int *info);
extern "C" void cheev_(char *jobz, char *uplo, int *n, std::complex<float> *a, int *lda, float *w, std::complex<float> *work, int *lwork, float *rwork, int *info);
extern "C" void dsyev_(char *jobz, char *uplo, int *n, double *a, int *lda, double *w, double *work, int *lwork, int *info);
extern "C" void ssyev_(char *jobz, char *uplo, int *n, float *a, int *lda, float *w, float *work, int *lwork, int *info);

// syevd
extern "C" void zheevd_(char *jobz, char *uplo, int *n, std::complex<double> *a, int *lda, double *w, std::complex<double> *work, int *lwork, double *rwork, int *lrwork, int *iwork, int *liwork, int *info);
extern "C" void cheevd_(char *jobz, char *uplo, int *n, std::complex<float> *a, int *lda, float *w, std::complex<float> *work, int *lwork, float *rwork, int *lrwork, int *iwork, int *liwork, int *info);
extern "C" void dsyevd_(char *jobz, char *uplo, int *n, double *a, int *lda, double *w, double *work, int *lwork, int *iwork, int *liwork, int *info);
extern "C" void ssyevd_(char *jobz, char *uplo, int *n, float *a, int *lda, float *w, float *work, int *lwork, int *iwork, int *liwork, int *info);

// geev
extern "C" void dgeev_(char *jobvl, char *jobvr, int *n, double *a, int *lda, double *wr, double *wi, double* vl, int *ldvl, double *vr, int *ldvr, double *work, int *lwork, int *info);
extern "C" void sgeev_(char *jobvl, char *jobvr, int *n, float *a, int *lda, float *wr, float *wi, float* vl, int *ldvl, float *vr, int *ldvr, float *work, int *lwork, int *info);
extern "C" void cgeev_(char *jobvl, char *jobvr, int *n,
             std::complex<float> *a, int *lda,
             std::complex<float> *w,
             std::complex<float> *vl, int *ldvl,
             std::complex<float> *vr, int *ldvr,
             std::complex<float> *work, int *lwork,
             float *rwork,
             int *info);
extern "C" void zgeev_(char *jobvl, char *jobvr, int *n,
             std::complex<double> *a, int *lda,
             std::complex<double> *w,
             std::complex<double> *vl, int *ldvl,
             std::complex<double> *vr, int *ldvr,
             std::complex<double> *work, int *lwork,
             double *rwork,
             int *info);

// gesdd
extern "C" void zgesdd_(char *jobz, int *m, int *n, std::complex<double> *a, int *lda,
                        double *s, std::complex<double> *u, int *ldu, std::complex<double> *vt, int *ldvt, std::complex<double> *work, int *lwork, double *rwork, int *iwork, int *info);
extern "C" void cgesdd_(char *jobz, int *m, int *n, std::complex<float> *a, int *lda,
                        float *s, std::complex<float> *u, int *ldu, std::complex<float> *vt, int *ldvt, std::complex<float> *work, int *lwork, float *rwork, int *iwork, int *info);
extern "C" void dgesdd_(char *jobz, int *m, int *n, double *a, int *lda,
                        double *s, double *u, int *ldu, double *vt, int *ldvt, double *work, int *lwork, int *iwork, int *info);
extern "C" void sgesdd_(char *jobz, int *m, int *n, float *a, int *lda,
                        float *s, float *u, int *ldu, float *vt, int *ldvt, float *work, int *lwork, int *iwork, int *info);

// getrs
extern "C" void zgetrs_(char *trans, int *n, int *nrhs, std::complex<double> *a, int *lda, int *ipiv, std::complex<double> *b, int *ldb, int *info);
extern "C" void cgetrs_(char *trans, int *n, int *nrhs, std::complex<float> *a, int *lda, int *ipiv, std::complex<float> *b, int *ldb, int *info);
extern "C" void dgetrs_(char *trans, int *n, int *nrhs, double *a, int *lda, int *ipiv, double *b, int *ldb, int *info);
extern "C" void sgetrs_(char *trans, int *n, int *nrhs, float *a, int *lda, int *ipiv, float *b, int *ldb, int *info);

// gels
extern "C" void zgels_(char *trans, int *m, int *n, int *nrhs,
    std::complex<double> *a, int *lda, std::complex<double> *b, int *ldb,
    std::complex<double> *work, int *lwork, int *info);
extern "C" void cgels_(char *trans, int *m, int *n, int *nrhs,
    std::complex<float> *a, int *lda, std::complex<float> *b, int *ldb,
    std::complex<float> *work, int *lwork, int *info);
extern "C" void dgels_(char *trans, int *m, int *n, int *nrhs,
    double *a, int *lda, double *b, int *ldb,
    double *work, int *lwork, int *info);
extern "C" void sgels_(char *trans, int *m, int *n, int *nrhs,
    float *a, int *lda, float *b, int *ldb,
    float *work, int *lwork, int *info);

// gelsd
extern "C" void zgelsd_(int *m, int *n, int *nrhs,
    std::complex<double> *a, int *lda, std::complex<double> *b, int *ldb,
    double *s, double *rcond, int *rank,
    std::complex<double> *work, int *lwork, double *rwork, int *iwork, int *info);
extern "C" void cgelsd_(int *m, int *n, int *nrhs,
    std::complex<float> *a, int *lda, std::complex<float> *b, int *ldb,
    float *s, float *rcond, int *rank,
    std::complex<float> *work, int *lwork, float *rwork, int *iwork, int *info);
extern "C" void dgelsd_(int *m, int *n, int *nrhs,
    double *a, int *lda, double *b, int *ldb,
    double *s, double *rcond, int *rank,
    double *work, int *lwork, int *iwork, int *info);
extern "C" void sgelsd_(int *m, int *n, int *nrhs,
    float *a, int *lda, float *b, int *ldb,
    float *s, float *rcond, int *rank,
    float *work, int *lwork, int *iwork, int *info);

// gelsy
extern "C" void zgelsy_(int *m, int *n, int *nrhs,
    std::complex<double> *a, int *lda, std::complex<double> *b, int *ldb,
    int *jpvt, double *rcond, int *rank,
    std::complex<double> *work, int *lwork,
    double *rwork, int *info);
extern "C" void cgelsy_(int *m, int *n, int *nrhs,
    std::complex<float> * a, int *lda, std::complex<float> *b, int *ldb,
    int *jpvt, float *rcond, int *rank,
    std::complex<float> *work, int *lwork,
    float *rwork, int *info);
extern "C" void dgelsy_(int *m, int *n, int *nrhs,
    double *a, int *lda, double *b, int *ldb,
    int *jpvt, double *rcond, int *rank,
    double *work, int *lwork, int *info);
extern "C" void sgelsy_(int *m, int *n, int *nrhs,
    float *a, int *lda, float *b, int *ldb,
    int *jpvt, float *rcond, int *rank,
    float *work, int *lwork, int *info);

// gelss
extern "C" void zgelss_(int *m, int *n, int *nrhs,
    std::complex<double> *a, int *lda, std::complex<double> *b, int *ldb,
    double *s, double *rcond, int *rank,
    std::complex<double> *work, int *lwork,
    double *rwork, int *info);
extern "C" void cgelss_(int *m, int *n, int *nrhs,
    std::complex<float> *a, int *lda, std::complex<float> *b, int *ldb,
    float *s, float *rcond, int *rank,
    std::complex<float> *work, int *lwork,
    float *rwork, int *info);
extern "C" void dgelss_(int *m, int *n, int *nrhs,
    double *a, int *lda, double *b, int *ldb,
    double *s, double *rcond, int *rank,
    double *work, int *lwork, int *info);
extern "C" void sgelss_(int *m, int *n, int *nrhs,
    float *a, int *lda, float *b, int *ldb,
    float *s, float *rcond, int *rank,
    float *work, int *lwork, int *info);
#endif

namespace at {
namespace native {

#ifdef USE_LAPACK
// Define the per-batch functions to be used in the main implementation of the batched
// linear algebra operations
template<class scalar_t>
void lapackSolve(int n, int nrhs, scalar_t *a, int lda, int *ipiv, scalar_t *b, int ldb, int *info);

template<class scalar_t>
void lapackLu(int m, int n, scalar_t *a, int lda, int *ipiv, int *info);

template<class scalar_t>
void lapackGetri(int n, scalar_t *a, int lda, int *ipiv, scalar_t *work, int lwork, int *info);

template<class scalar_t>
void lapackCholeskySolve(char uplo, int n, int nrhs, scalar_t *a, int lda, scalar_t *b, int ldb, int *info);

template<class scalar_t>
void lapackCholesky(char uplo, int n, scalar_t *a, int lda, int *info);

template<class scalar_t>
void lapackGeqrf(int m, int n, scalar_t *a, int lda, scalar_t *tau, scalar_t *work, int lwork, int *info);

template<class scalar_t, class value_t=scalar_t>
void lapackSymeig(char jobz, char uplo, int n, scalar_t *a, int lda, value_t *w, scalar_t *work, int lwork, value_t *rwork, int *info);

template<class scalar_t, class value_t=scalar_t>
void lapackSvd(char jobz, int m, int n, scalar_t *a, int lda,
               value_t *s, scalar_t *u, int ldu, scalar_t *vt, int ldvt, scalar_t *work, int lwork, value_t *rwork, int *iwork, int *info);

template<class scalar_t>
void lapackLuSolve(char trans, int n, int nrhs, scalar_t *a, int lda, int *ipiv, scalar_t *b, int ldb, int *info);

template<class scalar_t>
void lapackGels(char trans, int m, int n, int nrhs,
    scalar_t *a, int lda, scalar_t *b, int ldb,
    scalar_t *work, int lwork, int *info);

template<class scalar_t, class value_t = scalar_t>
void lapackGelsd(int m, int n, int nrhs,
    scalar_t *a, int lda, scalar_t *b, int ldb,
    value_t *s, value_t rcond, int *rank,
    scalar_t* work, int lwork,
    value_t *rwork, int* iwork, int *info);

template<class scalar_t, class value_t = scalar_t>
void lapackGelsy(int m, int n, int nrhs,
    scalar_t *a, int lda, scalar_t *b, int ldb,
    int *jpvt, value_t rcond, int *rank,
    scalar_t *work, int lwork, value_t* rwork, int *info);

template<class scalar_t, class value_t = scalar_t>
void lapackGelss(int m, int n, int nrhs,
    scalar_t *a, int lda, scalar_t *b, int ldb,
    value_t *s, value_t rcond, int *rank,
    scalar_t *work, int lwork,
    value_t *rwork, int *info);

enum class LapackLstsqDriverType : int64_t { Gels, Gelsd, Gelsy, Gelss};

template<LapackLstsqDriverType, class scalar_t, class value_t = scalar_t>
struct lapackLstsq_impl;

template<class scalar_t, class value_t>
struct lapackLstsq_impl<LapackLstsqDriverType::Gels, scalar_t, value_t> {
  static void call(
      char trans, int m, int n, int nrhs,
      scalar_t *a, int lda, scalar_t *b, int ldb,
      scalar_t *work, int lwork, int *info, // Gels flavor
      int *jpvt, value_t rcond, int *rank, value_t* rwork, // Gelsy flavor
      value_t *s, // Gelss flavor
      int *iwork // Gelsd flavor
      ) {
    lapackGels<scalar_t>(
        trans, m, n, nrhs,
        a, lda, b, ldb,
        work, lwork, info);
  }
};

template<class scalar_t, class value_t>
struct lapackLstsq_impl<LapackLstsqDriverType::Gelsy, scalar_t, value_t> {
  static void call(
      char trans, int m, int n, int nrhs,
      scalar_t *a, int lda, scalar_t *b, int ldb,
      scalar_t *work, int lwork, int *info, // Gels flavor
      int *jpvt, value_t rcond, int *rank, value_t* rwork, // Gelsy flavor
      value_t *s, // Gelss flavor
      int *iwork // Gelsd flavor
      ) {
    lapackGelsy<scalar_t, value_t>(
        m, n, nrhs,
        a, lda, b, ldb,
        jpvt, rcond, rank,
        work, lwork, rwork, info);
  }
};

template<class scalar_t, class value_t>
struct lapackLstsq_impl<LapackLstsqDriverType::Gelsd, scalar_t, value_t> {
  static void call(
      char trans, int m, int n, int nrhs,
      scalar_t *a, int lda, scalar_t *b, int ldb,
      scalar_t *work, int lwork, int *info, // Gels flavor
      int *jpvt, value_t rcond, int *rank, value_t* rwork, // Gelsy flavor
      value_t *s, // Gelss flavor
      int *iwork // Gelsd flavor
      ) {
    lapackGelsd<scalar_t, value_t>(
        m, n, nrhs,
        a, lda, b, ldb,
        s, rcond, rank,
        work, lwork,
        rwork, iwork, info);
  }
};

template<class scalar_t, class value_t>
struct lapackLstsq_impl<LapackLstsqDriverType::Gelss, scalar_t, value_t> {
  static void call(
      char trans, int m, int n, int nrhs,
      scalar_t *a, int lda, scalar_t *b, int ldb,
      scalar_t *work, int lwork, int *info, // Gels flavor
      int *jpvt, value_t rcond, int *rank, value_t* rwork, // Gelsy flavor
      value_t *s, // Gelss flavor
      int *iwork // Gelsd flavor
      ) {
    lapackGelss<scalar_t, value_t>(
        m, n, nrhs,
        a, lda, b, ldb,
        s, rcond, rank,
        work, lwork,
        rwork, info);
  }
};

template<LapackLstsqDriverType driver_type, class scalar_t, class value_t = scalar_t>
void lapackLstsq(
    char trans, int m, int n, int nrhs,
    scalar_t *a, int lda, scalar_t *b, int ldb,
    scalar_t *work, int lwork, int *info, // Gels flavor
    int *jpvt, value_t rcond, int *rank, value_t* rwork, // Gelsy flavor
    value_t *s, // Gelss flavor
    int *iwork // Gelsd flavor
    ) {
  lapackLstsq_impl<driver_type, scalar_t, value_t>::call(
      trans, m, n, nrhs,
      a, lda, b, ldb,
      work, lwork, info,
      jpvt, rcond, rank, rwork,
      s,
      iwork);
}

template<> void lapackSolve<c10::complex<double>>(int n, int nrhs, c10::complex<double> *a, int lda, int *ipiv, c10::complex<double> *b, int ldb, int *info) {
  zgesv_(&n, &nrhs, reinterpret_cast<std::complex<double>*>(a), &lda, ipiv, reinterpret_cast<std::complex<double>*>(b), &ldb, info);
}

template<> void lapackSolve<c10::complex<float>>(int n, int nrhs, c10::complex<float> *a, int lda, int *ipiv, c10::complex<float> *b, int ldb, int *info) {
  cgesv_(&n, &nrhs, reinterpret_cast<std::complex<float>*>(a), &lda, ipiv, reinterpret_cast<std::complex<float>*>(b), &ldb, info);
}

template<> void lapackSolve<double>(int n, int nrhs, double *a, int lda, int *ipiv, double *b, int ldb, int *info) {
  dgesv_(&n, &nrhs, a, &lda, ipiv, b, &ldb, info);
}

template<> void lapackSolve<float>(int n, int nrhs, float *a, int lda, int *ipiv, float *b, int ldb, int *info) {
  sgesv_(&n, &nrhs, a, &lda, ipiv, b, &ldb, info);
}

template<> void lapackGetri<c10::complex<double>>(int n, c10::complex<double> *a, int lda, int *ipiv, c10::complex<double> *work, int lwork, int *info) {
  zgetri_(&n, reinterpret_cast<std::complex<double>*>(a), &lda, ipiv, reinterpret_cast<std::complex<double>*>(work), &lwork, info);
}

template<> void lapackGetri<c10::complex<float>>(int n, c10::complex<float> *a, int lda, int *ipiv, c10::complex<float> *work, int lwork, int *info) {
  cgetri_(&n, reinterpret_cast<std::complex<float>*>(a), &lda, ipiv, reinterpret_cast<std::complex<float>*>(work), &lwork, info);
}

template<> void lapackGetri<double>(int n, double *a, int lda, int *ipiv, double *work, int lwork, int *info) {
  dgetri_(&n, a, &lda, ipiv, work, &lwork, info);
}

template<> void lapackGetri<float>(int n, float *a, int lda, int *ipiv, float *work, int lwork, int *info) {
  sgetri_(&n, a, &lda, ipiv, work, &lwork, info);
}

template<> void lapackLu<c10::complex<double>>(int m, int n, c10::complex<double> *a, int lda, int *ipiv, int *info) {
  zgetrf_(&m, &n, reinterpret_cast<std::complex<double>*>(a), &lda, ipiv, info);
}

template<> void lapackLu<c10::complex<float>>(int m, int n, c10::complex<float> *a, int lda, int *ipiv, int *info) {
  cgetrf_(&m, &n, reinterpret_cast<std::complex<float>*>(a), &lda, ipiv, info);
}

template<> void lapackLu<double>(int m, int n, double *a, int lda, int *ipiv, int *info) {
  dgetrf_(&m, &n, a, &lda, ipiv, info);
}

template<> void lapackLu<float>(int m, int n, float *a, int lda, int *ipiv, int *info) {
  sgetrf_(&m, &n, a, &lda, ipiv, info);
}

template<> void lapackCholeskySolve<c10::complex<double>>(char uplo, int n, int nrhs, c10::complex<double> *a, int lda, c10::complex<double> *b, int ldb, int *info) {
  zpotrs_(&uplo, &n, &nrhs, reinterpret_cast<std::complex<double>*>(a), &lda, reinterpret_cast<std::complex<double>*>(b), &ldb, info);
}

template<> void lapackCholeskySolve<c10::complex<float>>(char uplo, int n, int nrhs, c10::complex<float> *a, int lda, c10::complex<float> *b, int ldb, int *info) {
  cpotrs_(&uplo, &n, &nrhs, reinterpret_cast<std::complex<float>*>(a), &lda, reinterpret_cast<std::complex<float>*>(b), &ldb, info);
}

template<> void lapackCholeskySolve<double>(char uplo, int n, int nrhs, double *a, int lda, double *b, int ldb, int *info) {
  dpotrs_(&uplo, &n, &nrhs, a, &lda, b, &ldb, info);
}

template<> void lapackCholeskySolve<float>(char uplo, int n, int nrhs, float *a, int lda, float *b, int ldb, int *info) {
  spotrs_(&uplo, &n, &nrhs, a, &lda, b, &ldb, info);
}

template<> void lapackCholesky<c10::complex<double>>(char uplo, int n, c10::complex<double> *a, int lda, int *info) {
  zpotrf_(&uplo, &n, reinterpret_cast<std::complex<double>*>(a), &lda, info);
}

template<> void lapackCholesky<c10::complex<float>>(char uplo, int n, c10::complex<float> *a, int lda, int *info) {
  cpotrf_(&uplo, &n, reinterpret_cast<std::complex<float>*>(a), &lda, info);
}

template<> void lapackCholesky<double>(char uplo, int n, double *a, int lda, int *info) {
  dpotrf_(&uplo, &n, a, &lda, info);
}

template<> void lapackCholesky<float>(char uplo, int n, float *a, int lda, int *info) {
  spotrf_(&uplo, &n, a, &lda, info);
}

template<> void lapackCholeskyInverse<c10::complex<double>>(char uplo, int n, c10::complex<double> *a, int lda, int *info) {
  zpotri_(&uplo, &n, reinterpret_cast<std::complex<double>*>(a), &lda, info);
}

template<> void lapackCholeskyInverse<c10::complex<float>>(char uplo, int n, c10::complex<float> *a, int lda, int *info) {
  cpotri_(&uplo, &n, reinterpret_cast<std::complex<float>*>(a), &lda, info);
}

template<> void lapackCholeskyInverse<double>(char uplo, int n, double *a, int lda, int *info) {
  dpotri_(&uplo, &n, a, &lda, info);
}

template<> void lapackCholeskyInverse<float>(char uplo, int n, float *a, int lda, int *info) {
  spotri_(&uplo, &n, a, &lda, info);
}

template<> void lapackTriangularSolve<c10::complex<double>>(char uplo, char trans, char diag, int n, int nrhs, c10::complex<double> *a, int lda, c10::complex<double> *b, int ldb, int *info) {
  ztrtrs_(&uplo, &trans, &diag, &n, &nrhs, reinterpret_cast<std::complex<double>*>(a), &lda, reinterpret_cast<std::complex<double>*>(b), &ldb, info);
}

template<> void lapackTriangularSolve<c10::complex<float>>(char uplo, char trans, char diag, int n, int nrhs, c10::complex<float> *a, int lda, c10::complex<float> *b, int ldb, int *info) {
  ctrtrs_(&uplo, &trans, &diag, &n, &nrhs, reinterpret_cast<std::complex<float>*>(a), &lda, reinterpret_cast<std::complex<float>*>(b), &ldb, info);
}

template<> void lapackTriangularSolve<double>(char uplo, char trans, char diag, int n, int nrhs, double *a, int lda, double *b, int ldb, int *info) {
  dtrtrs_(&uplo, &trans, &diag, &n, &nrhs, a, &lda, b, &ldb, info);
}

template<> void lapackTriangularSolve<float>(char uplo, char trans, char diag, int n, int nrhs, float *a, int lda, float *b, int ldb, int *info) {
  strtrs_(&uplo, &trans, &diag, &n, &nrhs, a, &lda, b, &ldb, info);
}

template<> void lapackGeqrf<c10::complex<double>>(int m, int n, c10::complex<double> *a, int lda, c10::complex<double> *tau, c10::complex<double> *work, int lwork, int *info) {
  zgeqrf_(&m, &n, reinterpret_cast<std::complex<double>*>(a), &lda, reinterpret_cast<std::complex<double>*>(tau), reinterpret_cast<std::complex<double>*>(work), &lwork, info);
}

template<> void lapackGeqrf<c10::complex<float>>(int m, int n, c10::complex<float> *a, int lda, c10::complex<float> *tau, c10::complex<float> *work, int lwork, int *info) {
  cgeqrf_(&m, &n, reinterpret_cast<std::complex<float>*>(a), &lda, reinterpret_cast<std::complex<float>*>(tau), reinterpret_cast<std::complex<float>*>(work), &lwork, info);
}

template<> void lapackGeqrf<double>(int m, int n, double *a, int lda, double *tau, double *work, int lwork, int *info) {
  dgeqrf_(&m, &n, a, &lda, tau, work, &lwork, info);
}

template<> void lapackGeqrf<float>(int m, int n, float *a, int lda, float *tau, float *work, int lwork, int *info) {
  sgeqrf_(&m, &n, a, &lda, tau, work, &lwork, info);
}

template<> void lapackOrgqr<c10::complex<double>>(int m, int n, int k, c10::complex<double> *a, int lda, c10::complex<double> *tau, c10::complex<double> *work, int lwork, int *info) {
  zungqr_(&m, &n, &k, reinterpret_cast<std::complex<double>*>(a), &lda, reinterpret_cast<std::complex<double>*>(tau), reinterpret_cast<std::complex<double>*>(work), &lwork, info);
}

template<> void lapackOrgqr<c10::complex<float>>(int m, int n, int k, c10::complex<float> *a, int lda, c10::complex<float> *tau, c10::complex<float> *work, int lwork, int *info) {
  cungqr_(&m, &n, &k, reinterpret_cast<std::complex<float>*>(a), &lda, reinterpret_cast<std::complex<float>*>(tau), reinterpret_cast<std::complex<float>*>(work), &lwork, info);
}

template<> void lapackOrgqr<double>(int m, int n, int k, double *a, int lda, double *tau, double *work, int lwork, int *info) {
  dorgqr_(&m, &n, &k, a, &lda, tau, work, &lwork, info);
}

template<> void lapackOrgqr<float>(int m, int n, int k, float *a, int lda, float *tau, float *work, int lwork, int *info) {
  sorgqr_(&m, &n, &k, a, &lda, tau, work, &lwork, info);
}

template<> void lapackSymeig<c10::complex<double>, double>(char jobz, char uplo, int n, c10::complex<double> *a, int lda, double *w, c10::complex<double> *work, int lwork, double *rwork, int *info) {
  zheev_(&jobz, &uplo, &n, reinterpret_cast<std::complex<double>*>(a), &lda, w, reinterpret_cast<std::complex<double>*>(work), &lwork, rwork, info);
}

template<> void lapackSymeig<c10::complex<float>, float>(char jobz, char uplo, int n, c10::complex<float> *a, int lda, float *w, c10::complex<float> *work, int lwork, float *rwork, int *info) {
  cheev_(&jobz, &uplo, &n, reinterpret_cast<std::complex<float>*>(a), &lda, w, reinterpret_cast<std::complex<float>*>(work), &lwork, rwork, info);
}

template<> void lapackSymeig<double>(char jobz, char uplo, int n, double *a, int lda, double *w, double *work, int lwork, double* rwork, int *info) {
  (void)rwork;  // unused
  dsyev_(&jobz, &uplo, &n, a, &lda, w, work, &lwork, info);
}

template<> void lapackSymeig<float>(char jobz, char uplo, int n, float *a, int lda, float *w, float *work, int lwork, float* rwork, int *info) {
  (void)rwork;  // unused
  ssyev_(&jobz, &uplo, &n, a, &lda, w, work, &lwork, info);
}

template<> void lapackSyevd<c10::complex<double>, double>(char jobz, char uplo, int n, c10::complex<double> *a, int lda, double *w, c10::complex<double> *work, int lwork, double *rwork, int lrwork, int *iwork, int liwork, int *info) {
  zheevd_(&jobz, &uplo, &n, reinterpret_cast<std::complex<double>*>(a), &lda, w, reinterpret_cast<std::complex<double>*>(work), &lwork, rwork, &lrwork, iwork, &liwork, info);
}

template<> void lapackSyevd<c10::complex<float>, float>(char jobz, char uplo, int n, c10::complex<float> *a, int lda, float *w, c10::complex<float> *work, int lwork, float *rwork, int lrwork, int *iwork, int liwork, int *info) {
  cheevd_(&jobz, &uplo, &n, reinterpret_cast<std::complex<float>*>(a), &lda, w, reinterpret_cast<std::complex<float>*>(work), &lwork, rwork, &lrwork, iwork, &liwork, info);
}

template<> void lapackSyevd<double>(char jobz, char uplo, int n, double *a, int lda, double *w, double *work, int lwork, double *rwork, int lrwork, int *iwork, int liwork, int *info) {
  (void)rwork;  // unused
  (void)lrwork;  // unused
  dsyevd_(&jobz, &uplo, &n, a, &lda, w, work, &lwork, iwork, &liwork, info);
}

template<> void lapackSyevd<float>(char jobz, char uplo, int n, float *a, int lda, float *w, float *work, int lwork, float *rwork, int lrwork, int *iwork, int liwork, int *info) {
  (void)rwork;  // unused
  (void)lrwork;  // unused
  ssyevd_(&jobz, &uplo, &n, a, &lda, w, work, &lwork, iwork, &liwork, info);
}

template<> void lapackEig<double>(char jobvl, char jobvr, int n, double *a, int lda, double *w, double* vl, int ldvl, double *vr, int ldvr, double *work, int lwork, double *rwork, int *info) {
  // lapack [sd]geev wants to separate output arrays: wr and wi for the real
  // and imaginary parts
  double *wr = w;
  double *wi = w + n;
  (void)rwork; // unused
  dgeev_(&jobvl, &jobvr, &n, a, &lda, wr, wi, vl, &ldvl, vr, &ldvr, work, &lwork, info);
}

template<> void lapackEig<float>(char jobvl, char jobvr, int n, float *a, int lda, float *w, float* vl, int ldvl, float *vr, int ldvr, float *work, int lwork, float *rwork, int *info) {
  // lapack [sd]geev wants to separate output arrays: wr and wi for the real
  // and imaginary parts
  float *wr = w;
  float *wi = w + n;
  (void)rwork; // unused
  sgeev_(&jobvl, &jobvr, &n, a, &lda, wr, wi, vl, &ldvl, vr, &ldvr, work, &lwork, info);
}

template<> void lapackEig<c10::complex<double>, double>(char jobvl, char jobvr, int n, c10::complex<double> *a, int lda, c10::complex<double> *w, c10::complex<double> *vl, int ldvl, c10::complex<double> *vr, int ldvr, c10::complex<double> *work, int lwork, double *rwork, int *info) {
  zgeev_(&jobvl, &jobvr, &n,
         reinterpret_cast<std::complex<double>*>(a), &lda,
         reinterpret_cast<std::complex<double>*>(w),
         reinterpret_cast<std::complex<double>*>(vl), &ldvl,
         reinterpret_cast<std::complex<double>*>(vr), &ldvr,
         reinterpret_cast<std::complex<double>*>(work), &lwork,
         rwork, info);
}

template<> void lapackEig<c10::complex<float>, float>(char jobvl, char jobvr, int n, c10::complex<float> *a, int lda, c10::complex<float> *w, c10::complex<float> *vl, int ldvl, c10::complex<float> *vr, int ldvr, c10::complex<float> *work, int lwork, float *rwork, int *info) {
  cgeev_(&jobvl, &jobvr, &n,
         reinterpret_cast<std::complex<float>*>(a), &lda,
         reinterpret_cast<std::complex<float>*>(w),
         reinterpret_cast<std::complex<float>*>(vl), &ldvl,
         reinterpret_cast<std::complex<float>*>(vr), &ldvr,
         reinterpret_cast<std::complex<float>*>(work), &lwork,
         rwork, info);
}

template<> void lapackSvd<c10::complex<double>, double>(char jobz, int m, int n, c10::complex<double> *a, int lda,
                                  double *s, c10::complex<double> *u, int ldu, c10::complex<double> *vt, int ldvt, c10::complex<double> *work, int lwork, double *rwork, int *iwork, int *info) {
  zgesdd_(&jobz, &m, &n, reinterpret_cast<std::complex<double>*>(a), &lda, s, reinterpret_cast<std::complex<double>*>(u), &ldu,
          reinterpret_cast<std::complex<double>*>(vt), &ldvt, reinterpret_cast<std::complex<double>*>(work), &lwork, rwork, iwork, info);
}

template<> void lapackSvd<c10::complex<float>, float>(char jobz, int m, int n, c10::complex<float> *a, int lda,
                                 float *s, c10::complex<float> *u, int ldu, c10::complex<float> *vt, int ldvt, c10::complex<float> *work, int lwork, float *rwork, int *iwork, int *info) {
  cgesdd_(&jobz, &m, &n, reinterpret_cast<std::complex<float>*>(a), &lda, s, reinterpret_cast<std::complex<float>*>(u), &ldu,
          reinterpret_cast<std::complex<float>*>(vt), &ldvt, reinterpret_cast<std::complex<float>*>(work), &lwork, rwork, iwork, info);
}

template<> void lapackSvd<double>(char jobz, int m, int n, double *a, int lda,
                                  double *s, double *u, int ldu, double *vt, int ldvt, double *work, int lwork, double *rwork, int *iwork, int *info) {
  dgesdd_(&jobz, &m, &n, a, &lda, s, u, &ldu, vt, &ldvt, work, &lwork, iwork, info);
}

template<> void lapackSvd<float>(char jobz, int m, int n, float *a, int lda,
                                 float *s, float *u, int ldu, float *vt, int ldvt, float *work, int lwork, float *rwork, int *iwork, int *info) {
  sgesdd_(&jobz, &m, &n, a, &lda, s, u, &ldu, vt, &ldvt, work, &lwork, iwork, info);
}

template<> void lapackLuSolve<c10::complex<double>>(char trans, int n, int nrhs, c10::complex<double> *a, int lda, int *ipiv, c10::complex<double> *b, int ldb, int *info) {
  zgetrs_(&trans, &n, &nrhs, reinterpret_cast<std::complex<double>*>(a), &lda, ipiv, reinterpret_cast<std::complex<double>*>(b), &ldb, info);
}

template<> void lapackLuSolve<c10::complex<float>>(char trans, int n, int nrhs, c10::complex<float> *a, int lda, int *ipiv, c10::complex<float> *b, int ldb, int *info) {
  cgetrs_(&trans, &n, &nrhs, reinterpret_cast<std::complex<float>*>(a), &lda, ipiv, reinterpret_cast<std::complex<float>*>(b), &ldb, info);
}

template<> void lapackLuSolve<double>(char trans, int n, int nrhs, double *a, int lda, int *ipiv, double *b, int ldb, int *info) {
  dgetrs_(&trans, &n, &nrhs, a, &lda, ipiv, b, &ldb, info);
}

template<> void lapackLuSolve<float>(char trans, int n, int nrhs, float *a, int lda, int *ipiv, float *b, int ldb, int *info) {
  sgetrs_(&trans, &n, &nrhs, a, &lda, ipiv, b, &ldb, info);
}

template<> void lapackGels<c10::complex<double>>(
    char trans, int m, int n, int nrhs,
    c10::complex<double> *a, int lda, c10::complex<double> *b, int ldb,
    c10::complex<double> *work, int lwork, int *info) {
  zgels_(&trans, &m, &n, &nrhs,
      reinterpret_cast<std::complex<double>*>(a), &lda,
      reinterpret_cast<std::complex<double>*>(b), &ldb,
      reinterpret_cast<std::complex<double>*>(work), &lwork, info);
}

template<> void lapackGels<c10::complex<float>>(
    char trans, int m, int n, int nrhs,
    c10::complex<float> *a, int lda, c10::complex<float> *b, int ldb,
    c10::complex<float> *work, int lwork, int *info) {
  cgels_(&trans, &m, &n, &nrhs,
      reinterpret_cast<std::complex<float>*>(a), &lda,
      reinterpret_cast<std::complex<float>*>(b), &ldb,
      reinterpret_cast<std::complex<float>*>(work), &lwork, info);
}

template<> void lapackGels<double>(
    char trans, int m, int n, int nrhs,
    double *a, int lda, double *b, int ldb,
    double *work, int lwork, int *info) {
  dgels_(&trans, &m, &n, &nrhs,
      a, &lda, b, &ldb, work, &lwork, info);
}

template<> void lapackGels<float>(
    char trans, int m, int n, int nrhs,
    float *a, int lda, float *b, int ldb,
    float *work, int lwork, int *info) {
  sgels_(&trans, &m, &n, &nrhs,
      a, &lda, b, &ldb, work, &lwork, info);
}

template<> void lapackGelsd<c10::complex<double>, double>(
    int m, int n, int nrhs,
    c10::complex<double> *a, int lda, c10::complex<double> *b, int ldb,
    double *s, double rcond, int *rank,
    c10::complex<double> *work, int lwork,
    double *rwork, int *iwork, int *info) {
  zgelsd_(&m, &n, &nrhs,
      reinterpret_cast<std::complex<double>*>(a), &lda,
      reinterpret_cast<std::complex<double>*>(b), &ldb,
      s, &rcond, rank,
      reinterpret_cast<std::complex<double>*>(work), &lwork,
      rwork, iwork, info);
}

template<> void lapackGelsd<c10::complex<float>, float>(
    int m, int n, int nrhs,
    c10::complex<float> *a, int lda, c10::complex<float> *b, int ldb,
    float *s, float rcond, int *rank,
    c10::complex<float> *work, int lwork,
    float *rwork, int *iwork, int *info) {
  cgelsd_(&m, &n, &nrhs,
      reinterpret_cast<std::complex<float>*>(a), &lda,
      reinterpret_cast<std::complex<float>*>(b), &ldb,
      s, &rcond, rank,
      reinterpret_cast<std::complex<float>*>(work), &lwork,
      rwork, iwork, info);
}

template<> void lapackGelsd<double>(
    int m, int n, int nrhs,
    double *a, int lda, double *b, int ldb,
    double *s, double rcond, int *rank,
    double *work, int lwork,
    double *rwork, int *iwork, int *info) {
  dgelsd_(&m, &n, &nrhs,
      a, &lda, b, &ldb,
      s, &rcond, rank,
      work, &lwork, iwork, info);
}

template<> void lapackGelsd<float>(
    int m, int n, int nrhs,
    float *a, int lda, float *b, int ldb,
    float *s, float rcond, int *rank,
    float *work, int lwork,
    float *rwork, int *iwork, int *info) {
  sgelsd_(&m, &n, &nrhs,
      a, &lda, b, &ldb,
      s, &rcond, rank,
      work, &lwork, iwork, info);
}

template<> void lapackGelsy<c10::complex<double>, double>(
    int m, int n, int nrhs,
    c10::complex<double> *a, int lda, c10::complex<double> *b, int ldb,
    int *jpvt, double rcond, int *rank,
    c10::complex<double> *work, int lwork, double *rwork, int *info) {
  zgelsy_(&m, &n, &nrhs,
      reinterpret_cast<std::complex<double>*>(a), &lda,
      reinterpret_cast<std::complex<double>*>(b), &ldb,
      jpvt, &rcond, rank,
      reinterpret_cast<std::complex<double>*>(work), &lwork,
      rwork, info);
}

template<> void lapackGelsy<c10::complex<float>, float>(
    int m, int n, int nrhs,
    c10::complex<float> *a, int lda, c10::complex<float> *b, int ldb,
    int *jpvt, float rcond, int *rank,
    c10::complex<float> *work, int lwork, float *rwork, int *info) {
  cgelsy_(&m, &n, &nrhs,
      reinterpret_cast<std::complex<float>*>(a), &lda,
      reinterpret_cast<std::complex<float>*>(b), &ldb,
      jpvt, &rcond, rank,
      reinterpret_cast<std::complex<float>*>(work), &lwork,
      rwork, info);
}

template<> void lapackGelsy<double>(
    int m, int n, int nrhs,
    double *a, int lda, double *b, int ldb,
    int *jpvt, double rcond, int *rank,
    double *work, int lwork, double *rwork, int *info) {
  dgelsy_(&m, &n, &nrhs,
      a, &lda, b, &ldb,
      jpvt, &rcond, rank,
      work, &lwork, info);
}

template<> void lapackGelsy<float>(
    int m, int n, int nrhs,
    float *a, int lda, float *b, int ldb,
    int *jpvt, float rcond, int *rank,
    float *work, int lwork, float *rwork, int *info) {
  sgelsy_(&m, &n, &nrhs,
      a, &lda, b, &ldb,
      jpvt, &rcond, rank,
      work, &lwork, info);
}

template<> void lapackGelss<c10::complex<double>, double>(
    int m, int n, int nrhs,
    c10::complex<double> *a, int lda, c10::complex<double> *b, int ldb,
    double *s, double rcond, int *rank,
    c10::complex<double> *work, int lwork,
    double *rwork, int *info
    ) {
  zgelss_(&m, &n, &nrhs,
      reinterpret_cast<std::complex<double>*>(a), &lda,
      reinterpret_cast<std::complex<double>*>(b), &ldb,
      s, &rcond, rank,
      reinterpret_cast<std::complex<double>*>(work), &lwork,
      rwork, info);
}

template<> void lapackGelss<c10::complex<float>, float>(
    int m, int n, int nrhs,
    c10::complex<float> *a, int lda, c10::complex<float> *b, int ldb,
    float *s, float rcond, int *rank,
    c10::complex<float> *work, int lwork,
    float *rwork, int *info
    ) {
  cgelss_(&m, &n, &nrhs,
      reinterpret_cast<std::complex<float>*>(a), &lda,
      reinterpret_cast<std::complex<float>*>(b), &ldb,
      s, &rcond, rank,
      reinterpret_cast<std::complex<float>*>(work), &lwork,
      rwork, info);
}

template<> void lapackGelss<double>(
    int m, int n, int nrhs,
    double *a, int lda, double *b, int ldb,
    double *s, double rcond, int *rank,
    double *work, int lwork,
    double *rwork, int *info) {
  dgelss_(&m, &n, &nrhs,
      a, &lda, b, &ldb,
      s, &rcond, rank,
      work, &lwork, info);
}

template<> void lapackGelss<float>(
    int m, int n, int nrhs,
    float *a, int lda, float *b, int ldb,
    float *s, float rcond, int *rank,
    float *work, int lwork,
    float *rwork, int *info) {
  sgelss_(&m, &n, &nrhs,
      a, &lda, b, &ldb,
      s, &rcond, rank,
      work, &lwork, info);
}
#endif

// Below of the definitions of the functions operating on a batch that are going to be dispatched
// in the main helper functions for the linear algebra operations

// ~~~~~~~~~~~~~~~~~~~~~~~~~~~~~~~~~~ solve ~~~~~~~~~~~~~~~~~~~~~~~~~~~~~~~~~~~~~~

/*
Computes the solution to a system of linear equations
  A X = B,
where A is an n-by-n matrix and X and B are n-by-nrhs matrices.
Note that B is required to be a matrix, the usual, vector case, is obtained with nrhs = 1.
Above description is for non-batched input, the batched input is also supported.
This is an in-place routine, content of both A and b are overwritten.
'infos' is an int Tensor containing error codes for each matrix in the batched input.
For more information see LAPACK's documentation for GESV routine.
*/
template<typename scalar_t>
static void apply_solve(Tensor& b, Tensor& A, Tensor& infos) {
#ifndef USE_LAPACK
  AT_ERROR("solve: LAPACK library not found in compilation");
#else
  auto A_data = A.data_ptr<scalar_t>();
  auto b_data = b.data_ptr<scalar_t>();
  auto A_mat_stride = matrixStride(A);
  auto b_mat_stride = matrixStride(b);
  auto batch_size = batchCount(A);
  auto n = A.size(-2);
  auto nrhs = b.size(-1);
  auto lda = std::max<int64_t>(1, n);

  auto ipiv = at::empty({lda}, b.options().dtype(kInt));
  auto ipiv_data = ipiv.data_ptr<int>();
  auto infos_data = infos.data_ptr<int>();

  for (const auto i : c10::irange(batch_size)) {
    scalar_t* A_working_ptr = &A_data[i * A_mat_stride];
    scalar_t* b_working_ptr = &b_data[i * b_mat_stride];
    int* info_working_ptr = &infos_data[i];
    lapackSolve<scalar_t>(n, nrhs, A_working_ptr, lda, ipiv_data, b_working_ptr, lda, info_working_ptr);
  }
#endif
}

std::tuple<Tensor, Tensor> _solve_helper_cpu(const Tensor& self, const Tensor& A) {
  auto self_working_copy = cloneBatchedColumnMajor(self);
  auto A_working_copy = cloneBatchedColumnMajor(A);
  // infos might not get filled for empty inputs therefore at::zeros is used instead of at::empty
  auto infos = at::zeros({std::max<int64_t>(1, batchCount(self))}, self.options().dtype(kInt));
  AT_DISPATCH_FLOATING_AND_COMPLEX_TYPES(self.scalar_type(), "solve_cpu", [&]{
    apply_solve<scalar_t>(self_working_copy, A_working_copy, infos);
  });
  if (self.dim() > 2) {
    batchCheckErrors(infos, "solve_cpu");
  } else {
    singleCheckErrors(infos.item().toInt(), "solve_cpu");
  }
  return std::tuple<Tensor, Tensor>(self_working_copy, A_working_copy);
}

// Supports arbitrary batch dimensions for self and A
std::tuple<Tensor,Tensor> solve(const Tensor& self, const Tensor& A) {
  TORCH_CHECK(self.dim() >= 2,
           "B should have at least 2 dimensions, but has ", self.dim(), " dimensions instead");
  TORCH_CHECK(A.dim() >= 2,
           "A should have at least 2 dimensions, but has ", A.dim(), " dimensions instead");
  Tensor self_broadcasted, A_broadcasted;
  std::tie(self_broadcasted, A_broadcasted) = _linalg_broadcast_batch_dims(self, A, "solve");
  return at::_solve_helper(self_broadcasted, A_broadcasted);
}

std::tuple<Tensor&,Tensor&> solve_out(const Tensor& self, const Tensor& A, Tensor& solution, Tensor& lu) {
  checkSameDevice("solve", solution, self, "solution");
  checkSameDevice("solve", lu, self, "lu");
  checkLinalgCompatibleDtype("solve", solution, self, "solution");
  checkLinalgCompatibleDtype("solve", lu, self, "lu");

  Tensor solution_tmp, lu_tmp;
  std::tie(solution_tmp, lu_tmp) = at::_solve_helper(self, A);

  at::native::resize_output(solution, solution_tmp.sizes());
  at::native::resize_output(lu, lu_tmp.sizes());
  solution.copy_(solution_tmp);
  lu.copy_(lu_tmp);
  return std::tuple<Tensor&, Tensor&>(solution, lu);
}


// This is a type dispatching helper function for 'apply_solve'
Tensor& _linalg_solve_out_helper_cpu(Tensor& result, Tensor& input, Tensor& infos) {
  // 'result' and 'input' should be in column major order (it should be checked before calling this function)
  // the content of 'result', 'input' and 'infos' is overwritten by 'apply_solve'
  // 'result' should contain data of 'other' tensor (right-hand-side of the linear system of equations)
  // 'input' should contain data of original 'input' tensor (left-hand-side of the linear system of equations)
  AT_DISPATCH_FLOATING_AND_COMPLEX_TYPES(result.scalar_type(), "linalg_solve_out_cpu", [&]{
    apply_solve<scalar_t>(result, input, infos);
  });
  return result;
}

// Solves a system of linear equations matmul(input, x) = other in-place
// LAPACK/MAGMA error codes are saved in 'infos' tensor, they are not checked here
static Tensor& linalg_solve_out_info(Tensor& result, Tensor& infos, const Tensor& input, const Tensor& other) {
  checkSameDevice("linalg_solve", result, input);
  checkSameDevice("linalg_solve", other, input, "other");
  checkLinalgCompatibleDtype("linalg_solve", result, input);

  TORCH_CHECK(input.scalar_type() == other.scalar_type(),
    "input dtype ", input.scalar_type(), " does not match other dtype ", other.scalar_type());

  TORCH_CHECK(input.dim() >= 2,
           "input should have at least 2 dimensions, but has ", input.dim(), " dimensions instead");
  TORCH_CHECK(other.dim() >= 1,
           "other should have at least 1 dimension, but has ", other.dim(), " dimensions instead");

  // Two types of 'other' tensors are supported:
  // - 1-dimensional (1D) tensor or batch of 1D tensors (vector case)
  // - 2-dimensional (2D) tensor or batch of 2D tensors (matrix case)
  // original torch.solve supported only the matrix case, while NumPy works for both cases
  // for the batched input we need to be able to distinguish them
  bool vector_case = linalg_solve_is_vector_rhs(input, other);

  bool is_batched_column_major = false;
  if (vector_case) {
    is_batched_column_major = result.is_contiguous();
  } else if (!vector_case && result.dim() >= 2) {
    is_batched_column_major = result.transpose(-2, -1).is_contiguous();
  }

  // if 'other' is a batch of 2D tensors, then 'input' can be non-batched and will be broadcasted
  auto expected_shape = IntArrayRef(input.sizes().data(), input.dim() - 1);  // input.shape[:-1]
  if (!vector_case && other.dim() > 2) {
    expected_shape = other.sizes();
  }

  bool result_equal_expected_shape = result.sizes().equals(expected_shape);
  bool result_input_same_type = (result.scalar_type() == input.scalar_type());

  // if result is not empty and not in batched column major format
  bool copy_needed = (result.numel() != 0 && !is_batched_column_major);
  copy_needed |= !result_input_same_type;  // or result does not have the same dtype as input
  copy_needed |= (result.numel() != 0 && !result_equal_expected_shape); // or result does not have the expected shape
  // we have to allocate a temporary tensor
  if (copy_needed) {
    Tensor result_tmp = at::empty({0}, input.options());
    result_tmp = linalg_solve_out_info(result_tmp, infos, input, other);
    at::native::resize_output(result, result_tmp.sizes());
    result.copy_(result_tmp);
    return result;
  }
  // else use result's storage directly

  // we need to unsqueeze 'other' because 2-dimensional tensors are expected in the implementation
  Tensor other_ = vector_case ? other.unsqueeze(-1) : other;

  // _linalg_broadcast_batch_dims also includes linearSolveCheckInputs
  // it checks for squareness of 'input' and 'shape' compatibility of 'other' and 'input'
  Tensor other_broadcasted, input_broadcasted;
  std::tie(other_broadcasted, input_broadcasted) = _linalg_broadcast_batch_dims(other_, input, "linalg_solve");

  auto squeezed_other_broadcasted = at::squeeze(other_broadcasted, -1);
  auto squeezed_result_shape = squeezed_other_broadcasted.sizes();

  // if result has no elements we can modify it
  if (result.numel() == 0) {
    if (vector_case) {
      result.resize_(squeezed_result_shape);
    } else {
      at::native::resize_as_(result, other_broadcasted.transpose(-2, -1), MemoryFormat::Contiguous);
      result.transpose_(-2, -1);
    }
  }

  auto expected_result_shape = vector_case ? squeezed_result_shape : other_broadcasted.sizes();
  TORCH_INTERNAL_ASSERT(result.sizes().equals(expected_result_shape));
  TORCH_INTERNAL_ASSERT(result.scalar_type() == input.scalar_type());
  TORCH_INTERNAL_ASSERT(result.device() == input.device());

  // result tensor must be in batched column major order (Fortran contiguous) for 2D inputs
  // or C contiguous for 1D input
  if (vector_case) {
    TORCH_INTERNAL_ASSERT(result.is_contiguous());
  } else {
    TORCH_INTERNAL_ASSERT(result.transpose(-2, -1).is_contiguous());
  }

  // for 1-dimensional 'other', we need to unsqueeze the result before passing to "apply_solve"
  if (vector_case) {
    result = result.unsqueeze_(-1);
  }

  // _linalg_solve_out_helper_ (apply_solve) performs calculations in-place and result must be a copy of other_broadcasted
  result.copy_(other_broadcasted);

  auto input_working_copy = cloneBatchedColumnMajor(input_broadcasted);

  TORCH_INTERNAL_ASSERT(infos.scalar_type() == kInt);
  TORCH_INTERNAL_ASSERT(infos.device() == input.device());
  infos.resize_({std::max<int64_t>(1, batchCount(input_broadcasted))});
  // if input is empty infos might not get filled; make sure infos doesn't contain garbage then
  if (input.numel() == 0) {
    infos.fill_(0);
  }

  result = at::_linalg_solve_out_helper_(result, input_working_copy, infos);

  // for 1-dimensional 'other', we need to squeeze the result after "apply_solve"
  if (vector_case) {
    result = result.squeeze_(-1);
  }

  return result;
}

// Solves a system of linear equations matmul(input, x) = other in-place
Tensor& linalg_solve_out(const Tensor& input, const Tensor& other, Tensor& result) {
  auto infos = at::empty({0}, input.options().dtype(kInt));
  result = linalg_solve_out_info(result, infos, input, other);

  // Now check LAPACK/MAGMA error codes
  // batchCheckErrors(Tensor, char*) calls 'infos = infos.to(kCPU)'
  bool vector_case = linalg_solve_is_vector_rhs(input, other);
  if (vector_case ? result.dim() > 1 : result.dim() > 2) {
    batchCheckErrors(infos, "linalg_solve");
  } else {
    singleCheckErrors(infos.item().toInt(), "linalg_solve");
  }

  return result;
}

// Solves a system of linear equations matmul(input, x) = other
Tensor linalg_solve(const Tensor& input, const Tensor& other) {
  Tensor result = at::empty({0}, input.options());
  result = at::linalg_solve_out(result, input, other);
  return result;
}

// ~~~~~~~~~~~~~~~~~~~~~~~~~~~~~~~~~ inverse ~~~~~~~~~~~~~~~~~~~~~~~~~~~~~~~~~~~~

/*
Computes the inverse of n-by-n matrix 'self'
This is an in-place routine, it overwrites the content of 'self'.
'infos_lu' and 'infos_getri' are int Tensors containing error codes for each matrix in the batched input.
'infos_lu' is for holding lapackLU errors, and 'infos_getri' is for holding lapackGetri errors.
For more information see LAPACK's documentation for GETRI and GETRF routines.
*/
template <typename scalar_t>
static void apply_inverse(Tensor& self, Tensor& infos_lu, Tensor& infos_getri) {
#ifndef USE_LAPACK
  AT_ERROR("inverse: LAPACK library not found in compilation");
#else
  using value_t = typename c10::scalar_value_type<scalar_t>::type;
  auto self_data = self.data_ptr<scalar_t>();
  auto self_matrix_stride = matrixStride(self);
  auto batch_size = batchCount(self);
  auto n = self.size(-2);
  auto lda = std::max<int64_t>(1, n);

  auto ipiv = at::empty({lda}, self.options().dtype(kInt));
  auto ipiv_data = ipiv.data_ptr<int>();
  auto infos_lu_data = infos_lu.data_ptr<int>();
  auto infos_getri_data = infos_getri.data_ptr<int>();

  int info;
  // Run once, first to get the optimum work size
  // Since we deal with batches of matrices with the same dimensions, doing this outside
  // the loop saves (batch_size - 1) workspace queries which would provide the same result
  // and (batch_size - 1) calls to allocate and deallocate workspace using at::empty()
  int lwork = -1;
  scalar_t wkopt;
  lapackGetri<scalar_t>(n, self_data, lda, ipiv_data, &wkopt, lwork, &info);
  lwork = std::max<int>(1, real_impl<scalar_t, value_t>(wkopt));
  Tensor work = at::empty({lwork}, self.options());
  auto work_data = work.data_ptr<scalar_t>();

  for (const auto i : c10::irange(batch_size)) {
    scalar_t* self_working_ptr = &self_data[i * self_matrix_stride];
    int* info_lu_working_ptr = &infos_lu_data[i];
    lapackLu<scalar_t>(n, n, self_working_ptr, lda, ipiv_data, info_lu_working_ptr);

    // now compute the actual inverse
    int* info_getri_working_ptr = &infos_getri_data[i];
    lapackGetri<scalar_t>(n, self_working_ptr, lda, ipiv_data, work_data, lwork, info_getri_working_ptr);
  }
#endif
}

Tensor _inverse_helper_cpu(const Tensor& self) {
  auto infos_lu = at::empty({std::max<int64_t>(1, batchCount(self))}, self.options().dtype(kInt));
  auto infos_getri = at::empty({std::max<int64_t>(1, batchCount(self))}, self.options().dtype(kInt));
  auto self_working_copy = cloneBatchedColumnMajor(self);
  AT_DISPATCH_FLOATING_AND_COMPLEX_TYPES(self.scalar_type(), "inverse_cpu", [&]{
    apply_inverse<scalar_t>(self_working_copy, infos_lu, infos_getri);
  });
  if (self.dim() > 2) {
    batchCheckErrors(infos_lu, "inverse_cpu");
    batchCheckErrors(infos_getri, "inverse_cpu");
  } else {
    singleCheckErrors(infos_lu.item().toInt(), "inverse_cpu");
    singleCheckErrors(infos_getri.item().toInt(), "inverse_cpu");
  }
  return self_working_copy;
}

Tensor inverse(const Tensor &self) {
  if (self.numel() == 0) {
    return at::empty_like(self, LEGACY_CONTIGUOUS_MEMORY_FORMAT);
  }
  squareCheckInputs(self);
  return at::_inverse_helper(self);
}

Tensor& inverse_out(const Tensor &self, Tensor &result) {
  checkSameDevice("inverse", result, self);
  checkLinalgCompatibleDtype("inverse", result, self);
  Tensor result_tmp = at::inverse(self);
  at::native::resize_output(result, result_tmp.sizes());
  result.copy_(result_tmp);
  return result;
}

// This is a type dispatching helper function for 'apply_inverse'
Tensor& _linalg_inv_out_helper_cpu(Tensor &result, Tensor& infos_lu, Tensor& infos_getri) {
  // This function calculates the inverse matrix in-place
  // result should be in column major order and contain matrices to invert
  // the content of result is overwritten by 'apply_inverse'
  AT_DISPATCH_FLOATING_AND_COMPLEX_TYPES(result.scalar_type(), "linalg_inv_out_cpu", [&]{
    apply_inverse<scalar_t>(result, infos_lu, infos_getri);
  });
  return result;
}

// Computes the inverse matrix of 'input', it is is saved to 'result' in-place
// LAPACK/MAGMA/cuSOLVER error codes are saved in 'infos' tensors, they are not checked here
static Tensor& linalg_inv_out_info(Tensor& result, Tensor& infos_lu, Tensor& infos_getri, const Tensor& input) {
  squareCheckInputs(input);
  checkSameDevice("linalg_inv", result, input);
  checkLinalgCompatibleDtype("linalg_inv", result, input);

  TORCH_INTERNAL_ASSERT(infos_lu.scalar_type() == kInt);
  TORCH_INTERNAL_ASSERT(infos_getri.scalar_type() == kInt);

  bool result_input_same_type = (result.scalar_type() == input.scalar_type());
  bool result_equal_expected_shape = result.sizes().equals(input.sizes());
  bool is_batched_column_major = false;
  if (result.dim() >= 2) {
    is_batched_column_major = result.transpose(-2, -1).is_contiguous();
  }

  // if result is not empty and not in batched column major format
  bool copy_needed = (result.numel() != 0 && !is_batched_column_major);
  copy_needed |= !result_input_same_type;  // or result does not have the same dtype as input
  copy_needed |= (result.numel() != 0 && !result_equal_expected_shape); // or result does not have the expected shape
  // we have to allocate a temporary tensor
  if (copy_needed) {
    Tensor result_tmp = at::empty({0}, input.options());
    result_tmp = linalg_inv_out_info(result_tmp, infos_lu, infos_getri, input);
    at::native::resize_output(result, result_tmp.sizes());
    result.copy_(result_tmp);
    return result;
  }
  // else  use result's storage directly

  // if result has no elements we can modify it
  if (result.numel() == 0) {
    at::native::resize_as_(result, input.transpose(-2, -1), MemoryFormat::Contiguous);
    result.transpose_(-2, -1);
  }

  TORCH_INTERNAL_ASSERT(result.sizes().equals(input.sizes()));
  TORCH_INTERNAL_ASSERT(result.scalar_type() == input.scalar_type());
  TORCH_INTERNAL_ASSERT(result.device() == input.device());

  // result tensor must be in batched column major order (Fortran contiguous)
  TORCH_INTERNAL_ASSERT(result.transpose(-2, -1).is_contiguous());

  // _linalg_inv_out_helper_ (apply_inverse) performs calculations in-place and result must be a copy of input
  result.copy_(input);

  // TODO: Replace this helper with DECLARE/DEFINE_DISPATCH
  result = at::_linalg_inv_out_helper_(result, infos_lu, infos_getri);
  return result;
}

// Computes the inverse matrix of 'input', it is is saved to 'result' in-place
Tensor& linalg_inv_out(const Tensor &input, Tensor &result) {
  auto infos_lu = at::zeros({std::max<int64_t>(1, batchCount(input))}, input.options().dtype(kInt));
  auto infos_getri = at::zeros({std::max<int64_t>(1, batchCount(input))}, input.options().dtype(kInt));
  result = linalg_inv_out_info(result, infos_lu, infos_getri, input);

  // Now check LAPACK/MAGMA/cuSOLVER error codes
  if (result.dim() > 2) {
    batchCheckErrors(infos_lu, "linalg_inv_lu");
    batchCheckErrors(infos_getri, "linalg_inv_getri");
  } else {
    singleCheckErrors(infos_lu.item().toInt(), "linalg_inv_lu");
    singleCheckErrors(infos_getri.item().toInt(), "linalg_inv_getri");
  }

  return result;
}

// Computes the inverse matrix of 'input'
Tensor linalg_inv(const Tensor &input) {
  Tensor result = at::empty({0}, input.options());
  result = at::linalg_inv_out(result, input);
  return result;
}

// ~~~~~~~~~~~~~~~~~~~~~~~~~~~~~~ cholesky_solve ~~~~~~~~~~~~~~~~~~~~~~~~~~~~~~~~~

template<typename scalar_t>
static void apply_cholesky_solve(Tensor& b, Tensor& A, bool upper, std::vector<int64_t>& infos) {
#ifndef USE_LAPACK
  AT_ERROR("cholesky_solve: LAPACK library not found in compilation");
#else
  char uplo = upper ? 'U' : 'L';

  auto A_data = A.data_ptr<scalar_t>();
  auto b_data = b.data_ptr<scalar_t>();
  auto A_mat_stride = matrixStride(A);
  auto b_mat_stride = matrixStride(b);
  auto batch_size = batchCount(A);
  auto n = A.size(-2);
  auto nrhs = b.size(-1);

  int info;
  for (const auto i : c10::irange(batch_size)) {
    scalar_t* A_working_ptr = &A_data[i * A_mat_stride];
    scalar_t* b_working_ptr = &b_data[i * b_mat_stride];
    lapackCholeskySolve<scalar_t>(uplo, n, nrhs, A_working_ptr, n, b_working_ptr, n, &info);
    infos[i] = info;
    if (info != 0) {
      return;
    }
  }
#endif
}

Tensor _cholesky_solve_helper_cpu(const Tensor& self, const Tensor& A, bool upper) {
  auto self_working_copy = cloneBatchedColumnMajor(self);
  auto A_working_copy = cloneBatchedColumnMajor(A);
  std::vector<int64_t> infos(batchCount(self), 0);
  AT_DISPATCH_FLOATING_AND_COMPLEX_TYPES(self.scalar_type(), "cholesky_solve_cpu", [&]{
    apply_cholesky_solve<scalar_t>(self_working_copy, A_working_copy, upper, infos);
  });
  if (self.dim() > 2) {
    batchCheckErrors(infos, "cholesky_solve_cpu");
  } else {
    singleCheckErrors(infos[0], "cholesky_solve_cpu");
  }
  return self_working_copy;
}

// Supports arbitrary batch dimensions for self and A
Tensor cholesky_solve(const Tensor& self, const Tensor& A, bool upper) {
  TORCH_CHECK(self.dim() >= 2,
           "b should have at least 2 dimensions, but has ", self.dim(), " dimensions instead");
  TORCH_CHECK(A.dim() >= 2,
           "u should have at least 2 dimensions, but has ", A.dim(), " dimensions instead");
  Tensor self_broadcasted, A_broadcasted;
  std::tie(self_broadcasted, A_broadcasted) = _linalg_broadcast_batch_dims(self, A, "cholesky_solve");
  return at::_cholesky_solve_helper(self_broadcasted, A_broadcasted, upper);
}

Tensor& cholesky_solve_out(const Tensor& self, const Tensor& A, bool upper, Tensor& result) {
  checkSameDevice("cholesky_solve", result, self);
  checkLinalgCompatibleDtype("cholesky_solve", result, self);
  Tensor result_tmp = at::cholesky_solve(self, A, upper);
  at::native::resize_output(result, result_tmp.sizes());
  result.copy_(result_tmp);
  return result;
}

// ~~~~~~~~~~~~~~~~~~~~~~~~~~~~~~~~~ cholesky ~~~~~~~~~~~~~~~~~~~~~~~~~~~~~~~~~~~~

template<typename scalar_t>
static void apply_cholesky(Tensor& self, bool upper, std::vector<int64_t>& infos) {
#ifndef USE_LAPACK
  AT_ERROR("cholesky: LAPACK library not found in compilation");
#else
  char uplo = upper ? 'U' : 'L';

  auto self_data = self.data_ptr<scalar_t>();
  auto self_matrix_stride = matrixStride(self);
  auto batch_size = batchCount(self);
  auto n = self.size(-2);
  auto lda = std::max<int64_t>(1, n);

  int info;
  for (const auto i : c10::irange(batch_size)) {
    scalar_t* self_working_ptr = &self_data[i * self_matrix_stride];
    lapackCholesky<scalar_t>(uplo, n, self_working_ptr, lda, &info);
    infos[i] = info;
    if (info != 0) {
      return;
    }
  }
#endif
}

Tensor _cholesky_helper_cpu(const Tensor& self, bool upper) {
  std::vector<int64_t> infos(batchCount(self), 0);
  auto self_working_copy = cloneBatchedColumnMajor(self);
  AT_DISPATCH_FLOATING_AND_COMPLEX_TYPES(self.scalar_type(), "cholesky_cpu", [&]{
    apply_cholesky<scalar_t>(self_working_copy, upper, infos);
  });
  if (self.dim() > 2) {
    batchCheckErrors(infos, "cholesky_cpu");
  } else {
    singleCheckErrors(infos[0], "cholesky_cpu");
  }
  return self_working_copy;
}

Tensor cholesky(const Tensor &self, bool upper) {
  if (self.numel() == 0) {
    return at::empty_like(self, LEGACY_CONTIGUOUS_MEMORY_FORMAT);
  }
  squareCheckInputs(self);

  auto raw_cholesky_output = at::_cholesky_helper(self, upper);
  if (upper) {
    return raw_cholesky_output.triu_();
  } else {
    return raw_cholesky_output.tril_();
  }
}

Tensor& cholesky_out(const Tensor &self, bool upper, Tensor &result) {
  checkSameDevice("cholesky", result, self);
  checkLinalgCompatibleDtype("cholesky", result, self);
  Tensor result_tmp = at::cholesky(self, upper);
  at::native::resize_output(result, result_tmp.sizes());
  result.copy_(result_tmp);
  return result;
}

Tensor linalg_cholesky(const Tensor &self) {
  if (self.numel() == 0) {
    return at::empty_like(self, LEGACY_CONTIGUOUS_MEMORY_FORMAT);
  }
  squareCheckInputs(self);
  return at::_cholesky_helper(self, /*upper=*/false).tril_();
}

Tensor& linalg_cholesky_out(const Tensor &self, Tensor &result) {
  checkSameDevice("linalg_cholesky", result, self);
  checkLinalgCompatibleDtype("linalg_cholesky", result, self);
  Tensor result_tmp = at::linalg_cholesky(self);
  at::native::resize_output(result, result_tmp.sizes());
  result.copy_(result_tmp);
  return result;
}

// ~~~~~~~~~~~~~~~~~~~~~~~~~~~~~~~~~ cholesky_inverse ~~~~~~~~~~~~~~~~~~~~~~~~~~~~~~~~~~~~

DEFINE_DISPATCH(cholesky_inverse_stub);

Tensor& cholesky_inverse_out_info(Tensor& result, Tensor& infos, const Tensor& input, bool upper) {
  TORCH_INTERNAL_ASSERT(input.dim() >= 2);
  TORCH_INTERNAL_ASSERT(input.size(-1) == input.size(-2));

  TORCH_INTERNAL_ASSERT(result.scalar_type() == input.scalar_type());
  TORCH_INTERNAL_ASSERT(result.device() == input.device());

  TORCH_INTERNAL_ASSERT(infos.scalar_type() == at::kInt);
  TORCH_INTERNAL_ASSERT(infos.device() == at::kCPU);
  TORCH_INTERNAL_ASSERT(infos.numel() == std::max<int64_t>(1, batchCount(input)));

  // if result has no elements we can modify it
  if (result.numel() == 0) {
    at::native::resize_as_(result, input.transpose(-2, -1), MemoryFormat::Contiguous);
    result.transpose_(-2, -1);
  }

  // result tensor must be in batched column major order (Fortran contiguous)
  TORCH_INTERNAL_ASSERT(result.transpose(-2, -1).is_contiguous());
  TORCH_INTERNAL_ASSERT(result.sizes().equals(input.sizes()));

  // cholesky_inverse_stub (apply_cholesky_inverse) performs calculations in-place and result must be a copy of input
  result.copy_(input);

  // infos must be contiguous
  TORCH_INTERNAL_ASSERT(infos.is_contiguous());
  infos.fill_(0);

  result = cholesky_inverse_stub(result.device().type(), result, infos, upper);
  return result;
}

Tensor& cholesky_inverse_out(const Tensor &input, bool upper, Tensor &result) {
  squareCheckInputs(input);
  checkSameDevice("cholesky_inverse", result, input);
  checkLinalgCompatibleDtype("cholesky_inverse", result, input);

  // MAGMA requires 'infos' to reside in CPU memory, therefore we create 'infos' only on CPU for now.
  auto infos = at::zeros({std::max<int64_t>(1, batchCount(input))}, input.options().dtype(kInt).device(kCPU));

  bool result_input_same_type = (result.scalar_type() == input.scalar_type());
  bool result_equal_expected_shape = result.sizes().equals(input.sizes());
  bool is_batched_column_major = false;
  if (result.dim() >= 2) {
    is_batched_column_major = result.transpose(-2, -1).is_contiguous();
  }

  // if result is not empty and not in batched column major format
  bool copy_needed = (result.numel() != 0 && !is_batched_column_major);
  copy_needed |= !result_input_same_type;  // or result does not have the same dtype as input
  copy_needed |= (result.numel() != 0 && !result_equal_expected_shape); // or result does not have the expected shape
  // we have to allocate a temporary tensor
  if (copy_needed) {
    Tensor result_tmp = at::empty({0}, input.options());
    result_tmp = cholesky_inverse_out_info(result_tmp, infos, input, upper);
    at::native::resize_output(result, result_tmp.sizes());
    result.copy_(result_tmp);
  } else {
    // use result's memory directly
    result = cholesky_inverse_out_info(result, infos, input, upper);
  }

  // Now check LAPACK/MAGMA error codes
  if (result.dim() > 2) {
    batchCheckErrors(infos, "cholesky_inverse");
  } else {
    singleCheckErrors(infos.item().toInt(), "cholesky_inverse");
  }
  return result;
}

Tensor cholesky_inverse(const Tensor &input, bool upper) {
  Tensor result = at::empty({0}, input.options());
  result = at::cholesky_inverse_out(result, input, upper);
  return result;
}

// ~~~~~~~~~~~~~~~~~~~~~~~~~~~~~~~~~~~~ lu ~~~~~~~~~~~~~~~~~~~~~~~~~~~~~~~~~~~~~~~

template<typename scalar_t>
static void apply_lu(Tensor& self, Tensor& pivots, Tensor& infos) {
#ifndef USE_LAPACK
  AT_ERROR("lu: LAPACK library not found in compilation");
#else
  auto self_data = self.data_ptr<scalar_t>();
  auto pivots_data = pivots.data_ptr<int>();
  auto infos_data = infos.data_ptr<int>();
  auto self_matrix_stride = matrixStride(self);
  auto pivots_matrix_stride = pivots.size(-1);
  auto batch_size = batchCount(self);
  auto m = self.size(-2);
  auto n = self.size(-1);

  for (const auto i : c10::irange(batch_size)) {
    scalar_t* self_working_ptr = &self_data[i * self_matrix_stride];
    int* pivots_working_ptr = &pivots_data[i * pivots_matrix_stride];
    int* infos_working_ptr = &infos_data[i];
    lapackLu<scalar_t>(m, n, self_working_ptr, m, pivots_working_ptr, infos_working_ptr);
  }
#endif
}

std::tuple<Tensor, Tensor, Tensor> _lu_with_info_cpu(const Tensor& self, bool pivot, bool check_errors) {
  TORCH_CHECK(pivot, "lu without pivoting is not implemented on the CPU");
  TORCH_CHECK(self.dim() >= 2,
           "expected tensor with 2 or more dimensions, got size: ", self.sizes(),
           " instead");
  auto m = self.size(-2);
  auto n = self.size(-1);
  auto req_size = self.sizes().vec();
  req_size.pop_back();
  req_size.back() = std::min(m, n);
  auto pivots_tensor = at::empty(req_size, self.options().dtype(kInt));
  req_size.pop_back();
  auto infos_tensor = at::zeros(req_size, self.options().dtype(kInt));

  Tensor self_working_copy;
  if (self.numel() == 0) {
    self_working_copy = at::empty_like(self, LEGACY_CONTIGUOUS_MEMORY_FORMAT);
  } else {
    self_working_copy = cloneBatchedColumnMajor(self);
    AT_DISPATCH_FLOATING_AND_COMPLEX_TYPES(self.scalar_type(), "lu_cpu", [&]{
      apply_lu<scalar_t>(self_working_copy, pivots_tensor, infos_tensor);
    });
  }
  if (check_errors) {
    if (self.dim() > 2) {
      batchCheckErrors(infos_tensor, "lu", /*allow_singular=*/true);
    } else {
      singleCheckErrors(infos_tensor.item<int64_t>(), "lu", /*allow_singular=*/true);
    }
  }
  return std::make_tuple(self_working_copy, pivots_tensor, infos_tensor);
}

// ~~~~~~~~~~~~~~~~~~~~~~~~~~~~~~ triangular_solve ~~~~~~~~~~~~~~~~~~~~~~~~~~~~~~~

DEFINE_DISPATCH(triangular_solve_stub);

/*
Solves the matrix equation 'input' @ 'result' = 'other' for the 'result'.
The result of the computation is saved in-place in 'result' tensor,
'clone_input' will be a copy of 'input',
'infos' is used to store information for possible checks for error,
'upper' controls the portion of input matrix to consider in computations,
'transpose' if true then 'input.transpose(-2, -1)' @ 'result' = 'other' is solved,
'unitriangular' if true then the diagonal elements of 'input' are assumed to be 1
and the actual diagonal values are not used.
*/
static std::tuple<Tensor&, Tensor&> triangular_solve_out_info(
    Tensor& result,
    Tensor& clone_input,
    Tensor& infos,
    const Tensor& input,
    const Tensor& other,
    bool upper, bool transpose, bool unitriangular) {
  // These internal asserts make explicit the assumptions in the implementation
  // Error check with the actual error messages are done on the higher level of
  // the hierarchy of calls
  TORCH_INTERNAL_ASSERT(input.dim() >= 2);
  TORCH_INTERNAL_ASSERT(input.size(-2) == input.size(-1));

  TORCH_INTERNAL_ASSERT(input.device() == other.device());
  TORCH_INTERNAL_ASSERT(input.device() == result.device());
  TORCH_INTERNAL_ASSERT(input.device() == clone_input.device());
  TORCH_INTERNAL_ASSERT(input.device() == infos.device());

  TORCH_INTERNAL_ASSERT(input.scalar_type() == other.scalar_type());
  TORCH_INTERNAL_ASSERT(input.scalar_type() == result.scalar_type());
  TORCH_INTERNAL_ASSERT(input.scalar_type() == clone_input.scalar_type());

  TORCH_INTERNAL_ASSERT(infos.scalar_type() == at::kInt);
  TORCH_INTERNAL_ASSERT(infos.numel() == std::max<int64_t>(1, batchCount(input)));
  TORCH_INTERNAL_ASSERT(infos.is_contiguous());

  // if 'result' has no elements we can modify it
  if (result.numel() == 0) {
    result.resize_(other.transpose(-2, -1).sizes(), MemoryFormat::Contiguous);
    result.transpose_(-2, -1);  // make 'result' to have Fortran contiguous memory layout
  }

  // if 'clone_input' has no elements we can modify it
  if (clone_input.numel() == 0) {
    clone_input.resize_(input.transpose(-2, -1).sizes(), MemoryFormat::Contiguous);
    clone_input.transpose_(-2, -1);  // make 'clone_input' to have Fortran contiguous memory layout
  }

  // 'result' and 'clone_input' must be in batched column major order (Fortran contiguous)
  TORCH_INTERNAL_ASSERT(result.transpose(-2, -1).is_contiguous());
  TORCH_INTERNAL_ASSERT(clone_input.transpose(-2, -1).is_contiguous());

  // triangular_solve_stub performs calculations in-place
  // 'result' must be a copy of 'other'
  // 'clone_input' must be a copy of 'input'
  TORCH_INTERNAL_ASSERT(result.sizes().equals(other.sizes()));
  TORCH_INTERNAL_ASSERT(clone_input.sizes().equals(input.sizes()));
  result.copy_(other);
  clone_input.copy_(input);

  triangular_solve_stub(input.device().type(), clone_input, result, infos, upper, transpose, /*conjugate_transpose=*/false, unitriangular);

  return std::tuple<Tensor&, Tensor&>(result, clone_input);
}

// Supports arbitrary batch dimensions for self and A
std::tuple<Tensor, Tensor> triangular_solve(const Tensor& self, const Tensor& A,
                                            bool upper, bool transpose, bool unitriangular) {
  TORCH_CHECK(self.dim() >= 2,
           "torch.triangular_solve: Expected b to have at least 2 dimensions, but it has ", self.dim(), " dimensions instead");
  TORCH_CHECK(A.dim() >= 2,
           "torch.triangular_solve: Expected A to have at least 2 dimensions, but it has ", A.dim(), " dimensions instead");

  Tensor self_broadcasted, A_broadcasted;
  std::tie(self_broadcasted, A_broadcasted) = _linalg_broadcast_batch_dims(self, A, "triangular_solve");

  Tensor result = at::empty({0}, self.options());
  Tensor clone_A = at::empty({0}, self.options());
  Tensor infos = at::zeros({std::max<int64_t>(1, batchCount(self_broadcasted))}, self.options().dtype(kInt));

  triangular_solve_out_info(result, clone_A, infos, A_broadcasted, self_broadcasted, upper, transpose, unitriangular);

  if (self_broadcasted.dim() > 2) {
    batchCheckErrors(infos, "triangular_solve");
  } else {
    singleCheckErrors(infos.item().toInt(), "triangular_solve");
  }

  return std::tuple<Tensor, Tensor>(result, clone_A);
}

std::tuple<Tensor&, Tensor&> triangular_solve_out(const Tensor& self, const Tensor& A, bool upper, bool transpose, bool unitriangular, Tensor& result, Tensor& clone_A) {
  checkSameDevice("triangular_solve", result, self);
  checkLinalgCompatibleDtype("triangular_solve", result, self);
  checkSameDevice("triangular_solve", clone_A, self, "clone_A");
  checkLinalgCompatibleDtype("triangular_solve", clone_A, self, "clone_A");
  Tensor result_tmp, clone_A_tmp;
  std::tie(result_tmp, clone_A_tmp) = at::native::triangular_solve(self, A, upper, transpose, unitriangular);
  at::native::resize_output(result, result_tmp.sizes());
  at::native::resize_output(clone_A, clone_A_tmp.sizes());
  result.copy_(result_tmp);
  clone_A.copy_(clone_A_tmp);
  return std::tuple<Tensor&, Tensor&>(result, clone_A);
}

// ~~~~~~~~~~~~~~~~~~~~~~~~~~~~~~~~~~~~ qr ~~~~~~~~~~~~~~~~~~~~~~~~~~~~~~~~~~~~~~~

template<typename scalar_t>
static void apply_geqrf(Tensor& self, Tensor& tau, int64_t m, int64_t n,
                        std::vector<int64_t>& infos) {
#ifndef USE_LAPACK
  AT_ERROR("qr: LAPACK library not found in compilation");
#else
  using value_t = typename c10::scalar_value_type<scalar_t>::type;
  auto self_data = self.data_ptr<scalar_t>();
  auto tau_data = tau.data_ptr<scalar_t>();
  auto self_matrix_stride = matrixStride(self);
  auto tau_stride = tau.size(-1);
  auto batch_size = batchCount(self);

  int info;
  // Run once, first to get the optimum work size.
  // Since we deal with batches of matrices with the same dimensions, doing this outside
  // the loop saves (batch_size - 1) workspace queries which would provide the same result
  // and (batch_size - 1) calls to allocate and deallocate workspace using at::empty()
  int lwork = -1;
  scalar_t wkopt;
  lapackGeqrf<scalar_t>(m, n, self_data, m, tau_data, &wkopt, lwork, &info);
  lwork = std::max<int>(1, real_impl<scalar_t, value_t>(wkopt));
  Tensor work = at::empty({lwork}, self.options());

  for (const auto i : c10::irange(batch_size)) {
    scalar_t* self_working_ptr = &self_data[i * self_matrix_stride];
    scalar_t* tau_working_ptr = &tau_data[i * tau_stride];

    // now compute the actual R and TAU
    lapackGeqrf<scalar_t>(m, n, self_working_ptr, m, tau_working_ptr, work.data_ptr<scalar_t>(), lwork, &info);
    infos[i] = info;
    if (info != 0) {
      return;
    }
  }
#endif
}

std::tuple<Tensor, Tensor> _linalg_qr_helper_cpu(const Tensor& self, std::string mode) {
  bool compute_q, reduced;
  std::tie(compute_q, reduced) = _parse_qr_mode(mode);
  std::vector<int64_t> infos(batchCount(self), 0);
  int64_t m = self.size(-2), n = self.size(-1);

  // Setup inputs for apply_geqrf
  auto self_sizes = self.sizes().vec();
  self_sizes.pop_back();
  self_sizes[self.dim() - 2] = std::min(m, n);
  auto tau_working_copy = at::empty(self_sizes, self.options());
  Tensor q_working_copy;
  Tensor R;

  // Setup input geometry for apply_orgqr
  std::vector<int64_t> q_sizes, q_strides;
  int64_t n_columns_q;
  std::tie(q_sizes, q_strides, n_columns_q) = _compute_geometry_for_Q(self, reduced);

  // If there are no elements, then we simply return a pair of tensors of required dimensions
  if (self.numel() == 0) {
    R = at::empty({n_columns_q, n}, self.options());
    if (compute_q) {
      int64_t n_rows_q = q_sizes[self.dim() - 2];
      q_working_copy = at::eye(n_rows_q, n_columns_q, self.options());
    } else {
      q_working_copy = at::empty({0}, self.options());
    }
    return std::make_tuple(q_working_copy, R);
  }

  // First perform GEQRF for R and TAU (the elementary reflectors)
  // We will need to generate R from the upper triangular matrix from the
  // matrix input to GEQRF.
  q_working_copy = at::empty_strided(q_sizes, q_strides, self.options());
  q_working_copy.narrow(-1, 0, n).copy_(self);

  AT_DISPATCH_FLOATING_AND_COMPLEX_TYPES(self.scalar_type(), "qr_cpu", [&]{
    apply_geqrf<scalar_t>(q_working_copy, tau_working_copy, m, n, infos);
  });
  if (self.dim() > 2) {
    batchCheckErrors(infos, "qr_cpu");
  } else {
    singleCheckErrors(infos[0], "qr_cpu");
  }

  R = q_working_copy.slice(-2, 0, n_columns_q).slice(-1, 0, n).triu();
  if (!compute_q) {
    // this is for mode='r'
    Tensor empty_Q = at::empty({0}, self.options());
    return std::make_tuple(empty_Q, R);
  }

  // Next perform ORGQR for Q using the results (both raw R and TAU) from GEQRF
  auto infos_orgqr = at::empty({std::max<int64_t>(1, batchCount(self))}, self.options().dtype(kInt));
  AT_DISPATCH_FLOATING_AND_COMPLEX_TYPES(self.scalar_type(), "qr_cpu", [&]{
    apply_orgqr<scalar_t>(q_working_copy, tau_working_copy, infos_orgqr, n_columns_q);
  });
  if (self.dim() > 2) {
    batchCheckErrors(infos_orgqr, "qr_cpu");
  } else {
    singleCheckErrors(infos_orgqr.item().toInt(), "qr_cpu");
  }
  return std::make_tuple(q_working_copy.narrow(-1, 0, n_columns_q), R);
}

std::tuple<Tensor,Tensor> linalg_qr(const Tensor& self, std::string mode) {
  TORCH_CHECK(self.dim() >= 2,
              "qr input should have at least 2 dimensions, but has ", self.dim(), " dimensions instead");
  return at::_linalg_qr_helper(self, mode);
}

std::tuple<Tensor&,Tensor&> linalg_qr_out(const Tensor& self, std::string mode, Tensor& Q, Tensor& R) {
  TORCH_CHECK(self.dim() >= 2,
              "torch.linalg.qr: input should have at least 2 dimensions, but has ", self.dim(), " dimensions instead");
  checkSameDevice("torch.linalg.qr", Q, self, "Q");
  checkSameDevice("torch.linalg.qr", R, self, "R");
  checkLinalgCompatibleDtype("torch.linalg.qr", Q, self, "Q");
  checkLinalgCompatibleDtype("torch.linalg.qr", R, self, "R");
  Tensor Q_tmp, R_tmp;
  std::tie(Q_tmp, R_tmp) = at::_linalg_qr_helper(self, mode);
  at::native::resize_output(Q, Q_tmp.sizes());
  Q.copy_(Q_tmp);
  at::native::resize_output(R, R_tmp.sizes());
  R.copy_(R_tmp);
  return std::tuple<Tensor&, Tensor&>(Q, R);
}

std::tuple<Tensor,Tensor> qr(const Tensor& self, bool some) {
  std::string mode = some ? "reduced" : "complete";
  return at::linalg_qr(self, mode);
}

std::tuple<Tensor&,Tensor&> qr_out(const Tensor& self, bool some, Tensor& Q, Tensor& R) {
  std::string mode = some ? "reduced" : "complete";
  return at::linalg_qr_out(Q, R, self, mode);
}

// ~~~~~~~~~~~~~~~~~~~~~~~~~~~~~~~~~~ orgqr ~~~~~~~~~~~~~~~~~~~~~~~~~~~~~~~~~~~~~~

DEFINE_DISPATCH(orgqr_stub);

/*
  The householder_product (orgqr) function allows reconstruction of an orthogonal (or unitary) matrix Q,
  from a sequence of elementary reflectors, such as is produced by the geqrf function.

  Args:
  * `input` - Tensor with the directions of the elementary reflectors below the diagonal.
  * `tau` - Tensor containing the magnitudes of the elementary reflectors.
  * `result` - result Tensor, which will contain the orthogonal (or unitary) matrix Q.
  * `infos` - Tensor to store LAPACK/MAGMA error codes

  For further details, please see the LAPACK/MAGMA documentation.
*/
Tensor& householder_product_out_info(const Tensor& input, const Tensor& tau, Tensor& result, Tensor& infos) {
  TORCH_INTERNAL_ASSERT(input.dim() >= 2);
  TORCH_INTERNAL_ASSERT(input.size(-2) >= input.size(-1));
  TORCH_INTERNAL_ASSERT(input.size(-1) >= tau.size(-1));

  TORCH_INTERNAL_ASSERT(input.scalar_type() == tau.scalar_type());
  TORCH_INTERNAL_ASSERT(input.device() == tau.device());

  TORCH_INTERNAL_ASSERT(result.scalar_type() == input.scalar_type());
  TORCH_INTERNAL_ASSERT(result.device() == input.device());

  TORCH_INTERNAL_ASSERT(infos.scalar_type() == at::kInt);
  TORCH_INTERNAL_ASSERT(infos.device() == input.device());
  TORCH_INTERNAL_ASSERT(infos.numel() == std::max<int64_t>(1, batchCount(input)));

  // if result has no elements we can modify it
  if (result.numel() == 0) {
    at::native::resize_as_(result, input.transpose(-2, -1), MemoryFormat::Contiguous);
    result.transpose_(-2, -1);
  }

  // result tensor must be in batched column major order (Fortran contiguous)
  TORCH_INTERNAL_ASSERT(result.transpose(-2, -1).is_contiguous());
  TORCH_INTERNAL_ASSERT(result.sizes().equals(input.sizes()));

  // tau tensor must be contiguous
  Tensor tau_ = tau;
  if (!tau.is_contiguous()) {
    tau_ = at::empty(tau.sizes(), tau.options(), MemoryFormat::Contiguous);
    tau_.copy_(tau);
  }

  // orgqr_stub (apply_orgqr) performs calculations in-place and result must be a copy of input
  result.copy_(input);

  // infos must be contiguous
  TORCH_INTERNAL_ASSERT(infos.is_contiguous());
  infos.fill_(0);

  auto n = input.size(-1);
  result = orgqr_stub(result.device().type(), result, tau_, infos, n);
  return result;
}

Tensor& linalg_householder_product_out(const Tensor& input, const Tensor& tau, Tensor& result) {
  TORCH_CHECK(input.dim() >= 2, "torch.linalg.householder_product: input must have at least 2 dimensions.");
  TORCH_CHECK(
      input.size(-2) >= input.size(-1),
      "torch.linalg.householder_product: input.shape[-2] must be greater than or equal to input.shape[-1]");
  TORCH_CHECK(
      input.size(-1) >= tau.size(-1),
      "torch.linalg.householder_product: input.shape[-1] must be greater than or equal to tau.shape[-1]");

  TORCH_CHECK(
      input.dim() - tau.dim() == 1,
      "torch.linalg.householder_product: Expected tau to have one dimension less than input, but got tau.ndim equal to ",
      tau.dim(),
      " and input.ndim is equal to ",
      input.dim());
  if (input.dim() > 2) {
    auto expected_batch_tau_shape = IntArrayRef(input.sizes().data(), input.dim() - 2); // input.shape[:-2]
    auto actual_batch_tau_shape = IntArrayRef(tau.sizes().data(), tau.dim() - 1); // tau.shape[:-1]
    TORCH_CHECK(
        actual_batch_tau_shape.equals(expected_batch_tau_shape),
        "torch.linalg.householder_product: Expected batch dimensions of tau to be equal to input.shape[:-2], but got ",
        actual_batch_tau_shape);
  }

  TORCH_CHECK(
      tau.scalar_type() == input.scalar_type(),
      "torch.linalg.householder_product: tau dtype ",
      tau.scalar_type(),
      " does not match input dtype ",
      input.scalar_type());
  TORCH_CHECK(
      input.device() == tau.device(),
      "torch.linalg.householder_product: Expected input and tau to be on the same device, but found input on ",
      input.device(),
      " and tau on ",
      tau.device(),
      " instead.");

  checkSameDevice("torch.linalg.householder_product", result, input);
  checkLinalgCompatibleDtype("torch.linalg.householder_product", result, input);

  // TODO: uncomment the following when passing incorrectly sized 'result' is not allowed
  // if (result.numel() != 0) {
  //   // Resize messes up the strides, so let's not use at::native::resize_output
  //   TORCH_CHECK(result.sizes().equals(input.sizes()),
  //   "result shape ", result.sizes(), " does not match input shape ", input.sizes());
  // }

  // cuSOLVER and MAGMA are used for CUDA inputs and cuSOLVER requires 'infos' to reside in GPU memory
  // MAGMA path doesn't use it
  auto infos = at::empty({std::max<int64_t>(1, batchCount(input))}, input.options().dtype(kInt));

  bool result_input_same_type = (result.scalar_type() == input.scalar_type());
  bool result_equal_expected_shape = result.sizes().equals(input.sizes());
  bool is_batched_column_major = false;
  if (result.dim() >= 2) {
    is_batched_column_major = result.transpose(-2, -1).is_contiguous();
  }

  // if result is not empty and not in batched column major format
  bool copy_needed = (result.numel() != 0 && !is_batched_column_major);
  copy_needed |= !result_input_same_type;  // or result does not have the same dtype as input
  copy_needed |= (result.numel() != 0 && !result_equal_expected_shape); // or result does not have the expected shape
  // we have to allocate a temporary tensor
  if (copy_needed) {
    Tensor result_tmp = at::empty({0}, input.options());
    result_tmp = householder_product_out_info(input, tau, result_tmp, infos);
    at::native::resize_output(result, result_tmp.sizes());
    result.copy_(result_tmp);
  } else {
    // use result's storage directly
    result = householder_product_out_info(input, tau, result, infos);
  }

  // Now check LAPACK/MAGMA error codes
  if (result.dim() > 2) {
    batchCheckErrors(infos, "torch.linalg.householder_product");
  } else {
    singleCheckErrors(infos.item().toInt(), "torch.linalg.householder_product");
  }
  return result;
}

Tensor linalg_householder_product(const Tensor& input, const Tensor& tau) {
  Tensor result = at::empty({0}, input.options());
  result = at::linalg_householder_product_outf(input, tau, result);
  return result;
}

// torch.orgqr is an alias of torch.linalg.householder_product
// torch.linalg.householder_product is the preferred new function
Tensor& orgqr_out(const Tensor& input, const Tensor& tau, Tensor& result) {
  return at::linalg_householder_product_outf(input, tau, result);
}

Tensor orgqr(const Tensor& input, const Tensor& tau) {
  return at::linalg_householder_product(input, tau);
}

// ~~~~~~~~~~~~~~~~~~~~~~~~~~~~~~~~~~ linalg_eigh ~~~~~~~~~~~~~~~~~~~~~~~~~~~~~~~~

DEFINE_DISPATCH(linalg_eigh_stub);

/*
  Computes eigenvalues and eigenvectors of the tensor 'input'.

  Args:
  * 'input' - input Tensor for eigendecomposition
  * 'values' - Tensor to store computed eigenvalues
  * 'vectors' - Tensor to store computed eigenvectors
  * 'infos' - Tensor to store LAPACK/MAGMA/cuSOLVER error codes
  * 'compute_eigenvectors' - controls whether eigenvectors should be computed
  * 'uplo_str' - controls the portion of input matrix to consider in computations, allowed values are "u", "U", "l", "L"
    "u", "U" - upper triangular portion of the input matrix is used in computations; "l", "L" - lower.
*/
std::tuple<Tensor&, Tensor&> linalg_eigh_out_info(
    const Tensor& input,
    Tensor& values,
    Tensor& vectors,
    Tensor& infos,
    bool compute_eigenvectors,
    const std::string& uplo_str) {
  // These internal asserts make explicit the assumptions in the implementation
  // Error check with the actual error messages are done on the higher level of
  // the hierarchy of calls
  TORCH_INTERNAL_ASSERT_DEBUG_ONLY(input.dim() >= 2);
  TORCH_INTERNAL_ASSERT_DEBUG_ONLY(input.size(-2) == input.size(-1));

  TORCH_INTERNAL_ASSERT_DEBUG_ONLY(input.device() == vectors.device());
  TORCH_INTERNAL_ASSERT_DEBUG_ONLY(input.device() == values.device());

  // eigenvalues are always real-valued
  ScalarType real_dtype = toValueType(input.scalar_type());
  TORCH_INTERNAL_ASSERT_DEBUG_ONLY(values.scalar_type() == real_dtype);
  TORCH_INTERNAL_ASSERT_DEBUG_ONLY(input.scalar_type() == vectors.scalar_type());

  TORCH_INTERNAL_ASSERT_DEBUG_ONLY(infos.scalar_type() == at::kInt);
  TORCH_INTERNAL_ASSERT_DEBUG_ONLY(infos.device() == input.device());

  // infos can have the shape equal to input.shape[:-2] or (batchCount(input), ), both would work with the current implementation.
  // infos.shape == input.shape[:-2] might be useful in the future for easier checking the error code for the specific matrix
  // in batched input when we would have a user-exposed way to get infos tensor.
  // 1-dimensional tensor of shape (batchCount(input), ) is currently used for the internal implementation everywhere.
  TORCH_INTERNAL_ASSERT_DEBUG_ONLY(infos.numel() == std::max<int64_t>(1, batchCount(input)));
  TORCH_INTERNAL_ASSERT_DEBUG_ONLY(infos.is_contiguous());

  // if 'vectors' has no elements we can modify it
  if (vectors.numel() == 0) {
    vectors.resize_(input.sizes(), MemoryFormat::Contiguous);
    vectors.transpose_(-2, -1);  // make 'vectors' to have Fortran contiguous memory layout
  }

  // if 'values' has no elements we can modify it
  auto values_shape = IntArrayRef(input.sizes().data(), input.dim()-1);  // input.shape[:-1]
  if (values.numel() == 0) {
    values.resize_(values_shape, MemoryFormat::Contiguous);
  }

  // 'vectors' must be in batched column major order (Fortran contiguous)
  TORCH_INTERNAL_ASSERT_DEBUG_ONLY(vectors.transpose(-2, -1).is_contiguous());
  TORCH_INTERNAL_ASSERT_DEBUG_ONLY(vectors.sizes().equals(input.sizes()));

  // 'values' must be contiguous
  TORCH_INTERNAL_ASSERT_DEBUG_ONLY(values.is_contiguous());
  TORCH_INTERNAL_ASSERT_DEBUG_ONLY(values.sizes().equals(values_shape));

  // linalg_eigh_stub performs calculations in-place and 'vectors' must be a copy of 'input'
  vectors.copy_(input);

  char uplo = std::toupper(uplo_str[0]);
  bool upper = (uplo == 'U');

  linalg_eigh_stub(input.device().type(), values, vectors, infos, upper, compute_eigenvectors);

  return std::tuple<Tensor&, Tensor&>(values, vectors);
}

std::tuple<Tensor, Tensor> linalg_eigh(const Tensor& input, std::string uplo) {
  squareCheckInputs(input);
  checkUplo(uplo);
  ScalarType real_dtype = toValueType(input.scalar_type());
  Tensor values = at::empty({0}, input.options().dtype(real_dtype));
  Tensor vectors = at::empty({0}, input.options());
  Tensor infos = at::zeros({std::max<int64_t>(1, batchCount(input))}, input.options().dtype(kInt));

  std::tie(values, vectors) = linalg_eigh_out_info(input, values, vectors, infos, true, uplo);

  if (input.dim() > 2) {
    batchCheckErrors(infos, "torch.linalg.eigh");
  } else {
    singleCheckErrors(infos.item().toInt(), "torch.linalg.eigh");
  }

  return std::tuple<Tensor, Tensor>(values, vectors);
}

// TODO: it's possible to make the _out variant to be a primal function and implement linalg_eigh on top of _out
// TODO: implement _out variant avoiding copy and using already allocated storage directly
std::tuple<Tensor&, Tensor&> linalg_eigh_out(const Tensor& input, std::string uplo, Tensor& eigvals, Tensor& eigvecs) {
  checkSameDevice("torch.linalg.eigh", eigvecs, input, "eigenvectors");
  checkSameDevice("torch.linalg.eigh", eigvals, input, "eigenvalues");
  checkLinalgCompatibleDtype("torch.linalg.eigh", eigvecs, input, "eigenvectors");

  // eigenvalues are always real-valued here
  ScalarType real_dtype = toValueType(input.scalar_type());
  checkLinalgCompatibleDtype("torch.linalg.eigh", eigvals.scalar_type(), real_dtype, "eigenvalues");

  Tensor eigvals_tmp, eigvecs_tmp;
  std::tie(eigvals_tmp, eigvecs_tmp) = at::linalg_eigh(input, uplo);

  at::native::resize_output(eigvals, eigvals_tmp.sizes());
  eigvals.copy_(eigvals_tmp);
  at::native::resize_output(eigvecs, eigvecs_tmp.sizes());
  eigvecs.copy_(eigvecs_tmp);

  return std::tuple<Tensor&, Tensor&>(eigvals, eigvecs);
}

Tensor linalg_eigvalsh(const Tensor& input, std::string uplo) {
  squareCheckInputs(input);
  checkUplo(uplo);
  ScalarType real_dtype = toValueType(input.scalar_type());
  Tensor values = at::empty({0}, input.options().dtype(real_dtype));
  Tensor vectors = at::empty({0}, input.options());
  Tensor infos = at::zeros({std::max<int64_t>(1, batchCount(input))}, input.options().dtype(kInt));

  std::tie(values, vectors) = linalg_eigh_out_info(input, values, vectors, infos, false, uplo);

  if (input.dim() > 2) {
    batchCheckErrors(infos, "torch.linalg.eigvalsh");
  } else {
    singleCheckErrors(infos.item().toInt(), "torch.linalg.eigvalsh");
  }

  return values;
}

// TODO: it's possible to make the _out variant to be a primal function and implement linalg_eigvalsh on top of _out
// TODO: implement _out variant avoiding copy and using already allocated storage directly
Tensor& linalg_eigvalsh_out(const Tensor& input, std::string uplo, Tensor& result) {
  checkSameDevice("torch.linalg.eigvalsh", result, input);
  ScalarType real_dtype = toValueType(input.scalar_type());
  checkLinalgCompatibleDtype("torch.linalg.eigvalsh", result.scalar_type(), real_dtype);

  Tensor result_tmp = at::linalg_eigvalsh(input, uplo);

  at::native::resize_output(result, result_tmp.sizes());
  result.copy_(result_tmp);

  return result;
}

// ~~~~~~~~~~~~~~~~~~~~~~~~~~~~~~~~~~ symeig ~~~~~~~~~~~~~~~~~~~~~~~~~~~~~~~~~~~~~

template <typename scalar_t>
static void apply_symeig(Tensor& self, Tensor& eigvals, bool eigenvectors, bool upper, std::vector<int64_t>& infos) {
#ifndef USE_LAPACK
  AT_ERROR("symeig: LAPACK library not found in compilation");
#else
  using value_t = typename c10::scalar_value_type<scalar_t>::type;
  auto self_data = self.data_ptr<scalar_t>();
  auto eigvals_data = eigvals.data_ptr<value_t>();
  auto self_matrix_stride = matrixStride(self);
  auto eigvals_stride = eigvals.size(-1);
  auto batch_size = batchCount(self);
  auto n = self.size(-1);

  char uplo = upper ? 'U' : 'L';
  char jobz = eigenvectors ? 'V' : 'N';

  int info;
  // Run once, first to get the optimum work size.
  // Since we deal with batches of matrices with the same dimensions, doing this outside
  // the loop saves (batch_size - 1) workspace queries which would provide the same result
  // and (batch_size - 1) calls to allocate and deallocate workspace using at::empty()
  int lwork = -1;
  scalar_t wkopt;

  Tensor rwork;
  value_t* rwork_data = nullptr;
  if (isComplexType(at::typeMetaToScalarType(self.dtype()))) {
    int64_t lrwork = std::max(int64_t(1), 3 * n - 2);
    ScalarType dtype = toValueType(typeMetaToScalarType(self.dtype()));
    rwork = at::empty({lrwork}, self.options().dtype(dtype));
    rwork_data = rwork.data_ptr<value_t>();
  }

  lapackSymeig<scalar_t, value_t>(jobz, uplo, n, self_data, n, eigvals_data, &wkopt, lwork, rwork_data, &info);
  lwork = std::max<int>(1, real_impl<scalar_t, value_t>(wkopt));
  Tensor work = at::empty({lwork}, self.options());

  for (const auto i : c10::irange(batch_size)) {
    scalar_t* self_working_ptr = &self_data[i * self_matrix_stride];
    value_t* eigvals_working_ptr = &eigvals_data[i * eigvals_stride];

    // now compute the eigenvalues and the eigenvectors (optionally)
    lapackSymeig<scalar_t, value_t>(jobz, uplo, n, self_working_ptr, n, eigvals_working_ptr, work.data_ptr<scalar_t>(), lwork, rwork_data, &info);
    infos[i] = info;
    if (info != 0) {
      return;
    }
  }
#endif
}

std::tuple<Tensor, Tensor> _symeig_helper_cpu(const Tensor& self, bool eigenvectors, bool upper) {
  std::vector<int64_t> infos(batchCount(self), 0);

  auto self_sizes = self.sizes().vec();
  self_sizes.pop_back();
  ScalarType dtype = toValueType(typeMetaToScalarType(self.dtype()));
  auto eigvals = at::empty(self_sizes, self.options().dtype(dtype));

  if (self.numel() == 0) {
    return std::tuple<Tensor, Tensor>(eigvals, at::empty_like(self, LEGACY_CONTIGUOUS_MEMORY_FORMAT));
  }

  auto self_working_copy = cloneBatchedColumnMajor(self);
  AT_DISPATCH_FLOATING_AND_COMPLEX_TYPES(self.scalar_type(), "symeig_cpu", [&]{
    apply_symeig<scalar_t>(self_working_copy, eigvals, eigenvectors, upper, infos);
  });

  if (self.dim() > 2) {
    batchCheckErrors(infos, "symeig_cpu");
  } else {
    singleCheckErrors(infos[0], "symeig_cpu");
  }
  if (eigenvectors) {
    return std::tuple<Tensor, Tensor>(eigvals, self_working_copy);
  } else {
    return std::tuple<Tensor, Tensor>(eigvals, at::empty({0}, self.options()));
  }
}

std::tuple<Tensor, Tensor> symeig(const Tensor& self, bool eigenvectors, bool upper) {
  squareCheckInputs(self);
  return at::_symeig_helper(self, eigenvectors, upper);
}

std::tuple<Tensor&, Tensor&> symeig_out(const Tensor& self, bool eigenvectors, bool upper, Tensor& vals, Tensor& vecs) {
  checkSameDevice("symeig", vals, self, "eigenvalues");
  checkSameDevice("symeig", vecs, self, "eigenvectors");
  checkLinalgCompatibleDtype("symeig", vecs, self, "eigenvectors");
  // eigenvalues are always real-valued here
  ScalarType real_dtype = toValueType(self.scalar_type());
  checkLinalgCompatibleDtype("symeig", vals.scalar_type(), real_dtype, "eigenvalues");

  Tensor vals_tmp, vecs_tmp;
  std::tie(vals_tmp, vecs_tmp) = at::symeig(self, eigenvectors, upper);

  at::native::resize_output(vals, vals_tmp.sizes());
  at::native::resize_output(vecs, vecs_tmp.sizes());
  vals.copy_(vals_tmp);
  vecs.copy_(vecs_tmp);
  return std::tuple<Tensor&, Tensor&>(vals, vecs);
}

// ~~~~~~~~~~~~~~~~~~~~~~~~~~~~~~~~~~~~ linalg_eig ~~~~~~~~~~~~~~~~~~~~~~~~~~~~~~~

// This function returns complex-valued eigenvectors that is obtained from LAPACK GEEV's real-valued output
// This function is also used for the MAGMA path because intermediate MAGMA's results live on CPU
template <typename scalar_t>
static void linalg_eig_make_complex_eigenvectors_impl(Tensor& result, const Tensor& complex_values, const Tensor& real_vectors) {
  // From GEEV documentation:
  // Complex conjugate pairs of eigenvalues appear consecutively with the eigenvalue having the positive imaginary part first
  // If the j-th eigenvalue is real, then v(j) = VR(:,j), the j-th column of VR.
  // If the j-th and (j+1)-st eigenvalues form a complex conjugate pair, then v(j) = VR(:,j) + i*VR(:,j+1) and v(j+1) = VR(:,j) - i*VR(:,j+1).

  auto batch_size = batchCount(real_vectors);
  auto n = real_vectors.size(-1);
  auto matrix_stride = matrixStride(real_vectors);

  auto result_data = result.data_ptr<c10::complex<scalar_t>>();
  auto real_vectors_data = real_vectors.data_ptr<scalar_t>();
  auto values_data = complex_values.data_ptr<c10::complex<scalar_t>>();

  for (auto b = decltype(batch_size){0}; b < batch_size; b++) {
    scalar_t* vecs = &real_vectors_data[b * matrix_stride];
    c10::complex<scalar_t>* res = &result_data[b * matrix_stride];
    c10::complex<scalar_t>* vals = &values_data[b * n];
    for (auto j = decltype(n){0}; j < n; j++) {
      if (vals[j].imag() == 0.0) {  // eigenvalue is real, then v(j) = VR(:,j)
        for (auto i = decltype(n){0}; i < n; i++) {
          res[j * n + i] = c10::complex<scalar_t>(vecs[j * n + i], 0);
        }
      } else {
        for (auto i = decltype(n){0}; i < n; i++) {
          res[j * n + i] = c10::complex<scalar_t>(vecs[j * n + i],  vecs[(j+1) * n + i]);      // v(j)   = VR(:,j) + i*VR(:,j+1)
          res[(j+1) * n + i] = c10::complex<scalar_t>(vecs[j * n + i], -vecs[(j+1) * n + i]);  // v(j+1) = VR(:,j) - i*VR(:,j+1)
        }
        j++;
      }
    }
  }
}

static Tensor& linalg_eig_make_complex_eigenvectors(Tensor& complex_vectors, const Tensor& complex_values, const Tensor& real_vectors) {
  // These asserts make explicit the requirements on tensors for 'linalg_eig_make_complex_eigenvectors_impl'
  TORCH_INTERNAL_ASSERT_DEBUG_ONLY(complex_vectors.device() == at::kCPU);
  TORCH_INTERNAL_ASSERT_DEBUG_ONLY(complex_values.device() == at::kCPU);
  TORCH_INTERNAL_ASSERT_DEBUG_ONLY(real_vectors.device() == at::kCPU);

  TORCH_INTERNAL_ASSERT_DEBUG_ONLY(complex_vectors.is_complex());
  TORCH_INTERNAL_ASSERT_DEBUG_ONLY(complex_values.is_complex());
  TORCH_INTERNAL_ASSERT_DEBUG_ONLY(real_vectors.is_floating_point());

  TORCH_INTERNAL_ASSERT_DEBUG_ONLY(complex_vectors.transpose(-2, -1).is_contiguous());
  TORCH_INTERNAL_ASSERT_DEBUG_ONLY(complex_values.is_contiguous());
  TORCH_INTERNAL_ASSERT_DEBUG_ONLY(real_vectors.transpose(-2, -1).is_contiguous());

  AT_DISPATCH_FLOATING_TYPES(real_vectors.scalar_type(), "linalg_eig_make_complex_vector", [&]{
    linalg_eig_make_complex_eigenvectors_impl<scalar_t>(complex_vectors, complex_values, real_vectors);
  });
  return complex_vectors;
}

DEFINE_DISPATCH(linalg_eig_stub);

std::tuple<Tensor&, Tensor&> linalg_eig_out_info(const Tensor& input, Tensor& values, Tensor& vectors, Tensor& infos, bool compute_eigenvectors) {
  // MAGMA doesn't have GPU interface for GEEV routine, it requires inputs to be on CPU
  // therefore we create all intermediate tensors on CPU
  auto options = input.options().device(at::kCPU);

  // These internal asserts make explicit the assumptions in the implementation
  // Error check with the actual error messages are done on the higher level of the hierarchy of calls
  TORCH_INTERNAL_ASSERT_DEBUG_ONLY(input.dim() >= 2);
  TORCH_INTERNAL_ASSERT_DEBUG_ONLY(input.size(-2) == input.size(-1));

  // for real-valued 'input', eigenvalues can be real-valued or complex-valued
  TORCH_INTERNAL_ASSERT_DEBUG_ONLY((toComplexType(input.scalar_type()) == values.scalar_type()) || (input.scalar_type() == values.scalar_type()));
  TORCH_INTERNAL_ASSERT_DEBUG_ONLY(values.device() == at::kCPU);

  // for real-valued 'input', eigenvectors can be real-valued or complex-valued
  if (compute_eigenvectors) {
    TORCH_INTERNAL_ASSERT_DEBUG_ONLY((toComplexType(input.scalar_type()) == vectors.scalar_type()) || (input.scalar_type() == vectors.scalar_type()));
    TORCH_INTERNAL_ASSERT_DEBUG_ONLY(vectors.device() == at::kCPU);
  }

  TORCH_INTERNAL_ASSERT_DEBUG_ONLY(infos.scalar_type() == at::kInt);
  TORCH_INTERNAL_ASSERT_DEBUG_ONLY(infos.device() == at::kCPU);
  TORCH_INTERNAL_ASSERT_DEBUG_ONLY(infos.numel() == std::max<int64_t>(1, batchCount(input)));
  TORCH_INTERNAL_ASSERT_DEBUG_ONLY(infos.is_contiguous());

  // if 'vectors' has no elements we can modify it
  if (vectors.numel() == 0 && compute_eigenvectors) {
    vectors.resize_(input.sizes(), MemoryFormat::Contiguous);
    vectors.transpose_(-2, -1);  // make 'vectors' to have Fortran contiguous memory layout
  }

  // if 'values' has no elements we can modify it
  auto values_shape = IntArrayRef(input.sizes().data(), input.dim()-1);  // input.shape[:-1]
  if (values.numel() == 0) {
    values.resize_(values_shape, MemoryFormat::Contiguous);
  }

  // 'vectors' must be in batched column major order (Fortran contiguous)
  if (compute_eigenvectors) {
    TORCH_INTERNAL_ASSERT_DEBUG_ONLY(vectors.transpose(-2, -1).is_contiguous());
    TORCH_INTERNAL_ASSERT_DEBUG_ONLY(vectors.sizes().equals(input.sizes()));
  }

  // 'values' must be contiguous
  TORCH_INTERNAL_ASSERT_DEBUG_ONLY(values.is_contiguous());
  TORCH_INTERNAL_ASSERT_DEBUG_ONLY(values.sizes().equals(values_shape));

  // if 'input' is complex then use 'values' directly else create a temporary to hold the real and imaginary parts
  // and then use at::complex_out
  Tensor real_imag_values = values;

  // if 'input' is complex then use 'vectors' directly else maybe create a temporary to hold real vectors
  // and then use linalg_eig_make_complex_eigenvectors
  Tensor maybe_complex_vectors = vectors;
  if (!input.is_complex()) {
    // first n elements to hold the real portion of the output and the last n elements to hold the imaginary portion
    auto real_imag_shape = IntArrayRef(input.sizes().data(), input.dim()-2).vec();  // input.shape[:-2]
    real_imag_shape.push_back(input.size(-1) * 2);
    real_imag_values = at::empty(real_imag_shape, options, MemoryFormat::Contiguous);

    // linalg_eig_stub expects real-valued tensor to store eigenvectors
    // output of linalg_eig_stub need to be post-processed later to produce complex-valued eigenvectors
    // we do this post-processing only if 'vectors' is complex-valued
    // otherwise storage of 'vectors' is used directly
    if (vectors.is_complex() && compute_eigenvectors) {
      maybe_complex_vectors = at::empty(input.sizes(), options, MemoryFormat::Contiguous);
      maybe_complex_vectors.transpose_(-2, -1);  // make 'maybe_complex_vectors' to have Fortran contiguous memory layout
    }
  }

  // MAGMA uses a hybrid CPU-GPU algorithm that performs well only for large matrices
  // See: https://github.com/pytorch/pytorch/pull/52491#issuecomment-795685687
  // Here we call CPU path for matrices smaller than 2048x2048
  // that should be in general significantly faster than calling MAGMA
  if (input.size(-1) <= 2048) {
    linalg_eig_stub(at::kCPU, real_imag_values, maybe_complex_vectors, infos, input.to(kCPU), compute_eigenvectors);
  } else {
    linalg_eig_stub(input.device().type(), real_imag_values, maybe_complex_vectors, infos, input, compute_eigenvectors);
  }

  // if input is not complex we need to do some post-processing
  if (!input.is_complex()) {
    // extract real and imaginary parts of the output
    auto real_values = real_imag_values.slice(/*dim=*/-1, /*start=*/0, /*end*/input.size(-1));
    auto imag_values = real_imag_values.slice(/*dim=*/-1, /*start=*/input.size(-1));

    // if the imaginary part is zero we don't need to do anything
    bool is_zero_imag = at::all(imag_values == 0.0).item().toBool();
    if (is_zero_imag) {
      values.copy_(real_values);
      if (compute_eigenvectors) {
        vectors.copy_(maybe_complex_vectors);  // does nothing for !vectors.is_complex() because vectors.is_same(maybe_complex_vectors) == true
      }
      return std::tuple<Tensor&, Tensor&>(values, vectors);
    }

    if (values.is_complex()) {
      values = at::complex_out(values, real_values, imag_values);
    } else {
      TORCH_CHECK(false, "torch.linalg.eig: imaginary part of eigenvalues is non-zero, can't safely cast eigenvalues to non-complex dtype.")
    }
    if (compute_eigenvectors) {
      if (vectors.is_complex()) {
          vectors = linalg_eig_make_complex_eigenvectors(vectors, values, maybe_complex_vectors);
      } else {
        TORCH_CHECK(false, "torch.linalg.eig: imaginary part of eigenvectors is non-zero, can't safely cast eigenvectors to non-complex dtype.")
      }
    }
  }

  return std::tuple<Tensor&, Tensor&>(values, vectors);
}

std::tuple<Tensor&, Tensor&> linalg_eig_out(const Tensor& input, Tensor& values, Tensor& vectors) {
  squareCheckInputs(input);

  // unlike NumPy for real-valued inputs the output is always complex-valued
  checkLinalgCompatibleDtype("torch.linalg.eig", values.scalar_type(), toComplexType(input.scalar_type()), "eigenvalues");
  checkLinalgCompatibleDtype("torch.linalg.eig", vectors.scalar_type(), toComplexType(input.scalar_type()), "eigenvectors");
  checkSameDevice("torch.linalg.eig", values, input, "eigenvalues");
  checkSameDevice("torch.linalg.eig", vectors, input, "eigenvectors");

  // MAGMA doesn't have GPU interface for GEEV routine, it requires inputs to be on CPU
  auto options = input.options().device(at::kCPU);
  auto infos = at::zeros({std::max<int64_t>(1, batchCount(input))}, options.dtype(kInt));

  // if result is not empty and not in batched column major format we have to allocate a temporary tensor
  bool is_batched_column_major = false;
  if (vectors.dim() >= 2) {
    is_batched_column_major = vectors.transpose(-2, -1).is_contiguous();
  }

  bool values_expected_type = (values.scalar_type() == toComplexType(input.scalar_type()));
  bool vectors_expected_type = (vectors.scalar_type() == toComplexType(input.scalar_type()));

  auto expected_values_shape = IntArrayRef(input.sizes().data(), input.dim()-1);  // input.shape[:-1]
  bool values_equal_expected_shape = values.sizes().equals(expected_values_shape);
  bool vectors_equal_expected_shape = vectors.sizes().equals(input.sizes());

  // if result is not empty and not in batched column major format
  bool values_tmp_needed = (values.numel() != 0 && !values.is_contiguous());
  bool vectors_tmp_needed = (vectors.numel() != 0 && !is_batched_column_major);
  // or result does not have the expected shape
  values_tmp_needed |= (values.numel() != 0 && !values_equal_expected_shape);
  vectors_tmp_needed |= (vectors.numel() != 0 && !vectors_equal_expected_shape);
  // or result does not have the expected dtype
  values_tmp_needed |= !values_expected_type;
  vectors_tmp_needed |= !vectors_expected_type;
  // we will allocate a temporary tensor and do the copy

  // because MAGMA's GEEV takes CPU inputs and returns CPU outputs
  // "out" tensors that are on GPU device can't be used directly
  values_tmp_needed |= values.is_cuda();
  vectors_tmp_needed |= vectors.is_cuda();

  // determine the appropriate scalar_type for the temporary tensors
  ScalarType values_type = input.scalar_type();
  ScalarType vectors_type = input.scalar_type();
  if (!input.is_complex()) {
    // for real-valued input we can have either real- or complex-valued output
    ScalarType input_complex_dtype = toComplexType(input.scalar_type());
    values_type = values.is_complex() ? input_complex_dtype : values_type;
    vectors_type = vectors.is_complex() ? input_complex_dtype : vectors_type;
  }

  if (values_tmp_needed && vectors_tmp_needed) {
    Tensor values_tmp = at::empty({0}, options.dtype(values_type));
    Tensor vectors_tmp = at::empty({0}, options.dtype(vectors_type));
    std::tie(values_tmp, vectors_tmp) = linalg_eig_out_info(input, values_tmp, vectors_tmp, infos, true);
    at::native::resize_output(values, values_tmp.sizes());
    values.copy_(values_tmp);
    at::native::resize_output(vectors, vectors_tmp.sizes());
    vectors.copy_(vectors_tmp);
  } else if (!values_tmp_needed && vectors_tmp_needed) {
    // use 'values' storage directly
    Tensor vectors_tmp = at::empty({0}, options.dtype(vectors_type));
    std::tie(values, vectors_tmp) = linalg_eig_out_info(input, values, vectors_tmp, infos, true);
    at::native::resize_output(vectors, vectors_tmp.sizes());
    vectors.copy_(vectors_tmp);
  } else if (values_tmp_needed && !vectors_tmp_needed) {
    // use 'vectors' storage directly
    Tensor values_tmp = at::empty({0}, options.dtype(values_type));
    std::tie(values_tmp, vectors) = linalg_eig_out_info(input, values_tmp, vectors, infos, true);
    at::native::resize_output(values, values_tmp.sizes());
    values.copy_(values_tmp);
  } else {
    // use 'values' and 'vectors' storage directly
    std::tie(values, vectors) = linalg_eig_out_info(input, values, vectors, infos, true);
  }

  // Now check LAPACK/MAGMA error codes
  if (input.dim() > 2) {
    batchCheckErrors(infos, "torch.linalg.eig");
  } else {
    singleCheckErrors(infos.item().toInt(), "torch.linalg.eig");
  }

  return std::tuple<Tensor&, Tensor&>(values, vectors);
}

std::tuple<Tensor, Tensor> linalg_eig(const Tensor& input) {
  ScalarType complex_dtype = toComplexType(input.scalar_type());
  Tensor values = at::empty({0}, input.options().dtype(complex_dtype));
  Tensor vectors = at::empty({0}, input.options().dtype(complex_dtype));

  at::linalg_eig_outf(input, values, vectors);

  return std::tuple<Tensor, Tensor>(values, vectors);
}

Tensor& linalg_eigvals_out(const Tensor& input, Tensor& values) {
  squareCheckInputs(input);

  // unlike NumPy for real-valued inputs the output is always complex-valued
  checkLinalgCompatibleDtype("torch.linalg.eigvals", values.scalar_type(), toComplexType(input.scalar_type()), "eigenvalues");
  checkSameDevice("torch.linalg.eigvals", values, input, "eigenvalues");

  // MAGMA doesn't have GPU interface for GEEV routine, it requires inputs to be on CPU
  auto options = input.options().device(at::kCPU);
  auto infos = at::zeros({std::max<int64_t>(1, batchCount(input))}, options.dtype(kInt));

  bool values_expected_type = (values.scalar_type() == toComplexType(input.scalar_type()));

  auto expected_values_shape = IntArrayRef(input.sizes().data(), input.dim()-1);  // input.shape[:-1]
  bool values_equal_expected_shape = values.sizes().equals(expected_values_shape);

  // if result is not empty and not in batched column major format
  bool values_tmp_needed = (values.numel() != 0 && !values.is_contiguous());
  // or result does not have the expected shape
  values_tmp_needed |= (values.numel() != 0 && !values_equal_expected_shape);
  // or result does not have the expected dtype
  values_tmp_needed |= !values_expected_type;
  // we will allocate a temporary tensor and do the copy

  // because MAGMA's GEEV takes CPU inputs and returns CPU outputs
  // 'values' tensor that is on GPU device can't be used directly
  values_tmp_needed |= values.is_cuda();

  // determine the appropriate scalar_type for the temporary tensors
  ScalarType values_type = input.scalar_type();
  if (!input.is_complex()) {
    // for real-valued input we can have either real- or complex-valued output
    ScalarType input_complex_dtype = toComplexType(input.scalar_type());
    values_type = values.is_complex() ? input_complex_dtype : values_type;
  }

  Tensor vectors;
  if (values_tmp_needed) {
    Tensor values_tmp = at::empty({0}, options.dtype(values_type));
    std::tie(values_tmp, std::ignore) = linalg_eig_out_info(input, values_tmp, vectors, infos, /*compute_eigenvectors=*/false);
    at::native::resize_output(values, values_tmp.sizes());
    values.copy_(values_tmp);
  } else { // use 'values' storage directly
    std::tie(values, std::ignore) = linalg_eig_out_info(input, values, vectors, infos, /*compute_eigenvectors=*/false);
  }

  // Now check LAPACK/MAGMA error codes
  if (input.dim() > 2) {
    batchCheckErrors(infos, "torch.linalg.eigvals");
  } else {
    singleCheckErrors(infos.item().toInt(), "torch.linalg.eigvals");
  }

  return values;
}

Tensor linalg_eigvals(const Tensor& input) {
  ScalarType complex_dtype = toComplexType(input.scalar_type());
  Tensor values = at::empty({0}, input.options().dtype(complex_dtype));

  at::linalg_eigvals_outf(input, values);

  return values;
}

// ~~~~~~~~~~~~~~~~~~~~~~~~~~~~~~~~~~~~ eig ~~~~~~~~~~~~~~~~~~~~~~~~~~~~~~~~~~~~~~

DEFINE_DISPATCH(eig_stub);

std::tuple<Tensor&, Tensor&> eig_out(const Tensor& self, bool eigenvectors, Tensor& e, Tensor& v) {
  TORCH_CHECK(self.dim() == 2, "input should be 2 dimensional");
  TORCH_CHECK(self.size(0) == self.size(1), "input should be square");
  TORCH_CHECK(self.isfinite().all().item<bool>(), "input should not contain infs or NaNs");
  checkSameDevice("torch.eig", e, self, "eigenvalues");
  checkLinalgCompatibleDtype("torch.eig", e, self, "eigenvalues");
  if (eigenvectors) {
    checkSameDevice("torch.eig", v, self, "eigenvectors");
    checkLinalgCompatibleDtype("torch.eig", v, self, "eigenvectors");
  }
  int64_t n = self.size(-1);

  if (isComplexType(at::typeMetaToScalarType(self.dtype()))) {
      at::native::resize_output(e, {n});
  } else {
      at::native::resize_output(e, {n, 2});
  }
  if (eigenvectors) {
      at::native::resize_output(v, self.sizes());
  }

  // optimization: if self is empty, we can immediately return the empty
  // tensors, instead of getting empty tensors from eig_helper
  if (self.numel() == 0) {
      return std::tuple<Tensor&, Tensor&>(e, v);
  }

  Tensor vals_, vecs_;
  std::tie(vals_, vecs_) = eig_stub(self.device().type(), self, eigenvectors);
  e.copy_(vals_);
  if (eigenvectors) {
    v.copy_(vecs_);
  }
  return std::tuple<Tensor&, Tensor&>(e, v);
}

std::tuple<Tensor,Tensor> eig(const Tensor& self, bool eigenvectors) {
  Tensor e = at::empty({0}, self.options());
  Tensor v = at::empty({0}, self.options());
  at::eig_out(e, v, self, eigenvectors);
  return std::tuple<Tensor, Tensor>(e, v);
}

// ~~~~~~~~~~~~~~~~~~~~~~~~~~~~~~~~~~~~ svd ~~~~~~~~~~~~~~~~~~~~~~~~~~~~~~~~~~~~~~

template <typename scalar_t>
static void apply_svd(Tensor& self, Tensor& U, Tensor& S, Tensor& VT,
                      char jobz, std::vector<int64_t>& infos) {
#ifndef USE_LAPACK
  AT_ERROR("svd: LAPACK library not found in compilation");
#else
  using value_t = typename c10::scalar_value_type<scalar_t>::type;
  auto self_data = self.data_ptr<scalar_t>();
  auto U_data = U.data_ptr<scalar_t>();
  auto S_data = S.data_ptr<value_t>();
  auto VT_data = VT.data_ptr<scalar_t>();
  auto self_stride = matrixStride(self);
  auto U_stride = matrixStride(U);
  auto S_stride = S.size(-1);
  auto VT_stride = matrixStride(VT);
  auto batchsize = batchCount(self);

  int info;
  auto m = self.size(-2);
  auto n = self.size(-1);
  auto lda = std::max<int64_t>(1, m);
  auto ldvt = std::max<int64_t>(1, n);
  auto mn = std::min(m, n);
  Tensor iwork = at::empty({8 * mn}, at::kInt);
  auto iwork_data = iwork.data_ptr<int>();
  Tensor rwork;
  value_t* rwork_data = nullptr;
  if (isComplexType(at::typeMetaToScalarType(self.dtype()))) {
    auto lrwork  = computeLRWorkDim(jobz, m, n);
    // rwork is an array of floats or doubles depending on the type
    rwork = at::empty({std::max(int64_t(1), lrwork)}, at::typeMetaToScalarType(S.dtype()));
    rwork_data = rwork.data_ptr<value_t>();
  }

  // Run once, first to get the optimum work size.
  // Since we deal with batches of matrices with the same dimensions, doing this outside
  // the loop saves (batch_size - 1) workspace queries which would provide the same result
  // and (batch_size - 1) calls to allocate and deallocate workspace using at::empty()
  int lwork = -1;
  scalar_t wkopt;
  lapackSvd<scalar_t, value_t>(jobz, m, n, self_data, lda, S_data, U_data, lda, VT_data, ldvt, &wkopt, lwork, rwork_data, iwork_data, &info);
  lwork = std::max<int>(1, real_impl<scalar_t, value_t>(wkopt));
  Tensor work = at::empty({lwork}, self.options());
  auto work_data = work.data_ptr<scalar_t>();

  for (const auto i : c10::irange(batchsize)) {
    scalar_t* self_working_ptr = &self_data[i * self_stride];
    value_t* S_working_ptr = &S_data[i * S_stride];
    scalar_t* U_working_ptr = &U_data[i * U_stride];
    scalar_t* VT_working_ptr = &VT_data[i * VT_stride];

    // Compute S, U (optionally) and VT (optionally)
    lapackSvd<scalar_t, value_t>(jobz, m, n, self_working_ptr, lda,
                        S_working_ptr, U_working_ptr, lda, VT_working_ptr, ldvt, work_data, lwork, rwork_data, iwork_data, &info);
    infos[i] = info;
    if (info != 0) {
      return;
    }
  }
#endif
}

std::tuple<Tensor, Tensor, Tensor> _svd_helper_cpu(const Tensor& self, bool some, bool compute_uv) {
  std::vector<int64_t> infos(batchCount(self), 0);
  int64_t m = self.size(-2), n = self.size(-1);
  int64_t k = std::min(m, n);

  char jobz = compute_uv ? (some ? 'S' : 'A') : 'N';

  Tensor U_working_copy, S_working_copy, VT_working_copy;
  std::tie(U_working_copy, S_working_copy, VT_working_copy) = _create_U_S_VT(self, some, compute_uv);

  auto self_working_copy = cloneBatchedColumnMajor(self);

  AT_DISPATCH_FLOATING_AND_COMPLEX_TYPES(self.scalar_type(), "svd_cpu", [&]{
    apply_svd<scalar_t>(self_working_copy, U_working_copy, S_working_copy, VT_working_copy, jobz, infos);
  });

  if (self.dim() > 2) {
    batchCheckErrors(infos, "svd_cpu");
  } else {
    singleCheckErrors(infos[0], "svd_cpu");
  }

  if (!compute_uv) {
    VT_working_copy.zero_();
    U_working_copy.zero_();
  }

  if (some) {
    VT_working_copy = VT_working_copy.narrow(-2, 0, k);
  }

  // so far we have computed VT, but torch.svd returns V instead. Adjust accordingly.
  // Note that the 'apply_svd' routine returns VT = V^T (for real inputs) or VT = V^H (for complex inputs), not V.
  VT_working_copy = VT_working_copy.conj();
  VT_working_copy.transpose_(-2, -1);
  return std::make_tuple(U_working_copy, S_working_copy, VT_working_copy);
}

std::tuple<Tensor, Tensor, Tensor> svd(const Tensor& self, bool some, bool compute_uv) {
  TORCH_CHECK(self.dim() >= 2,
              "svd input should have at least 2 dimensions, but has ", self.dim(), " dimensions instead");
  return at::_svd_helper(self, some, compute_uv);
}

std::tuple<Tensor&, Tensor&, Tensor&> svd_out(const Tensor& self, bool some, bool compute_uv, Tensor& U, Tensor& S, Tensor& V) {
  checkSameDevice("svd", U, self, "U");
  checkSameDevice("svd", S, self, "S");
  checkSameDevice("svd", V, self, "V");
  checkLinalgCompatibleDtype("svd", U, self, "U");
  checkLinalgCompatibleDtype("svd", V, self, "V");
  // singular values are always real-valued here
  ScalarType real_dtype = toValueType(self.scalar_type());
  checkLinalgCompatibleDtype("svd", S.scalar_type(), real_dtype, "S");

  Tensor U_tmp, S_tmp, V_tmp;
  std::tie(U_tmp, S_tmp, V_tmp) = at::_svd_helper(self, some, compute_uv);

  at::native::resize_output(U, U_tmp.sizes());
  at::native::resize_output(S, S_tmp.sizes());
  at::native::resize_output(V, V_tmp.sizes());
  U.copy_(U_tmp);
  S.copy_(S_tmp);
  V.copy_(V_tmp);
  return std::tuple<Tensor&, Tensor&, Tensor&>(U, S, V);
}

// ~~~~~~~~~~~~~~~~~~~~~~~~~~~~~~~~~ linalg_svd ~~~~~~~~~~~~~~~~~~~~~~~~~~~~~~~~~~

/* torch.linalg.svd, implemented in terms of torch.svd. There are two main
   differences:

    1. the 2nd parameter is bool some=True, which if effectively the opposite
       of full_matrices=True

    2. svd returns V, while linalg.svd returns VT = V^T (for real inputs) or VT = V^H (for complex inputs).
       To accommodate the difference, we transpose() and conj() V upon return
*/

std::tuple<Tensor, Tensor, Tensor> linalg_svd(const Tensor& self, bool full_matrices, bool compute_uv) {
  TORCH_CHECK(self.dim() >= 2,
              "svd input should have at least 2 dimensions, but has ", self.dim(), " dimensions instead");

    bool some = !full_matrices;
    Tensor U, S, V;
    std::tie(U, S, V) = at::_svd_helper(self, some, compute_uv);
    if (compute_uv) {
        Tensor VT = V.conj().transpose(-2, -1);
        return std::make_tuple(U, S, VT);
    } else {
        Tensor empty_U = at::empty({0}, self.options());
        Tensor empty_VT = at::empty({0}, self.options());
        return std::make_tuple(empty_U, S, empty_VT);
    }
}

static void svd_resize_and_copy(const char *name, const Tensor& src, Tensor &dst) {
  TORCH_CHECK(src.device() == dst.device(), "svd output tensor ", name, " is on the wrong device: expected ", src.device(), " got ", dst.device());
  at::native::resize_output(dst, src.sizes());
  dst.copy_(src);
}

std::tuple<Tensor&, Tensor&, Tensor&> linalg_svd_out(const Tensor& self, bool full_matrices, bool compute_uv, Tensor& U, Tensor& S, Tensor& VT) {
  checkSameDevice("svd", U, self, "U");
  checkSameDevice("svd", S, self, "S");
  checkSameDevice("svd", VT, self, "VT");
  checkLinalgCompatibleDtype("linalg_svd", U, self, "U");
  checkLinalgCompatibleDtype("linalg_svd", VT, self, "VT");
  // singular values are always real-valued here
  ScalarType real_dtype = toValueType(self.scalar_type());
  checkLinalgCompatibleDtype("linalg_svd", S.scalar_type(), real_dtype, "S");
  Tensor U_tmp, S_tmp, VT_tmp;
  std::tie(U_tmp, S_tmp, VT_tmp) = at::linalg_svd(self, full_matrices, compute_uv);
  svd_resize_and_copy("U", U_tmp, U);
  svd_resize_and_copy("S", S_tmp, S);
  svd_resize_and_copy("V", VT_tmp, VT);
  return std::tuple<Tensor&, Tensor&, Tensor&>(U, S, VT);
}

// ~~~~~~~~~~~~~~~~~~~~~~~~~~~~~~~~~~~ lstsq ~~~~~~~~~~~~~~~~~~~~~~~~~~~~~~~~~~~~~

#ifdef USE_LAPACK
template <class scalar_t, class value_t, class func_t>
struct LapackLstsqHelper {
  using self_type = LapackLstsqHelper;

  // we use `driver_type` to decide how to initialize
  // relevant to specific drivers parameters
  LapackLstsqDriverType driver_type;
  func_t driver;

  bool is_complex;
  at::ScalarType scalar_type;
  IntArrayRef batch_shape;
  // the strides below store the offsets to different lstsq problems in a batch
  int64_t a_stride;
  int64_t b_stride;
  int64_t s_stride;

  // variables below correspond to LAPACK inputs.
  // for more information check the LAPACK documentation on
  // `?gels`, `?gelsy`, `?gelsd`, `?gelss`
  char trans;
  int m;
  int n;
  int nrhs;
  scalar_t* a_working_ptr = nullptr;
  int lda;
  scalar_t* b_working_ptr = nullptr;
  int ldb;
  Tensor work;
  scalar_t work_opt; // used to decide the opt `work` size with lwork=-1
  scalar_t* work_ptr = &work_opt;
  int lwork = -1; // default value to decide the opt size for workspace arrays
  int* infos_data = nullptr;
  int* infos_working_ptr = nullptr;
  Tensor jpvt;
  int* jpvt_ptr = nullptr;
  value_t rcond;
  int rank_opt;
  int64_t* rank_data = nullptr;
  int64_t* rank_working_ptr = nullptr;
  Tensor rwork;
  value_t rwork_opt; // used to decide the opt `rwork` size with lwork=-1
  value_t* rwork_ptr = &rwork_opt;
  value_t* s_data = nullptr;
  value_t* s_working_ptr = nullptr;
  Tensor iwork;
  int iwork_opt; // used to decide the opt `iwork` size with lwork=-1
  int* iwork_ptr = &iwork_opt;

  LapackLstsqHelper(LapackLstsqDriverType driver_type, func_t driver)
    : driver_type{driver_type}, driver{driver}
  {}

  self_type& set_trans(char trans) { this->trans = trans; return *this; }
  self_type& set_m(int m) { this->m = m; return *this; }
  self_type& set_n(int n) { this->n = n; return *this; }
  self_type& set_nrhs(int nrhs) { this->nrhs = nrhs; return *this; }
  self_type& set_a(const Tensor& a) {
    this->a_working_ptr = a.data_ptr<scalar_t>();
    this->scalar_type = a.scalar_type();
    this->is_complex = a.is_complex();
    // `a` is persistent, should be safe to store its properties in references.
    this->batch_shape = IntArrayRef(a.sizes().data(), a.dim() - 2);
    this->a_stride = matrixStride(a);
    return *this;
  }
  self_type& set_lda(int lda) { this->lda = lda; return *this; }
  self_type& set_b(const Tensor& b) {
    this->b_working_ptr = b.data_ptr<scalar_t>();
    this->b_stride = matrixStride(b);
    return *this;
  }
  self_type& set_ldb(int ldb) { this->ldb = ldb; return *this; }
  self_type& set_work() {
    lwork = std::max<int>(1, real_impl<scalar_t, value_t>(work_opt));
    work = at::empty({lwork}, scalar_type);
    work_ptr = work.data_ptr<scalar_t>();
    return *this;
  }
  self_type& set_jpvt() {
    // handle `jpvt` workspace array (relevant for `?gelsy` which uses
    // a QR factorization with column pivoting).
    if (LapackLstsqDriverType::Gelsy == driver_type) {
      jpvt = at::empty({std::max<int64_t>(1, n)}, at::kInt);
      jpvt_ptr = jpvt.data_ptr<int>();
    }
    return *this;
  }
  self_type& set_rcond(double cond) { this->rcond = static_cast<value_t>(cond); return *this; }
  self_type& set_rank(Tensor& rank) {
    // only `?gels` is not rank-revealing
    if (LapackLstsqDriverType::Gels != driver_type) {
      TORCH_INTERNAL_ASSERT(rank.sizes().equals(batch_shape));
      rank_data = rank.data_ptr<int64_t>();
      rank_working_ptr = rank_data;
    }
    return *this;
  }
  self_type& set_rwork() {
    // `rwork` only makes sense for complex flavors and
    // `?gelsy`, `?gelsd` and `?gelss` drivers
    if (!this->is_complex || LapackLstsqDriverType::Gels == driver_type) {
      return *this;
    }

    int64_t rwork_len;
    switch (this->driver_type) {
      case LapackLstsqDriverType::Gelsy:
        rwork_len = std::max<int64_t>(1, 2 * n);
        break;
      case LapackLstsqDriverType::Gelss:
        rwork_len = std::max<int64_t>(1, 5 * std::min(m, n));
        break;
      // case LapackLstsqDriverType::Gelsd:
      default:
        rwork_len = std::max<int64_t>(1, rwork_opt);
    }
    rwork = at::empty({rwork_len}, c10::toValueType(scalar_type));
    rwork_ptr = rwork.data_ptr<value_t>();
    return *this;
  }
  self_type& set_s(Tensor& singular_values) {
    // `?gelsd` and `?gelss` are SVD-based
    // so we can extract singular values from them.
    if (LapackLstsqDriverType::Gelsd == driver_type
      || LapackLstsqDriverType::Gelss == driver_type) {
      auto s_shape = batch_shape.vec();
      s_shape.push_back(std::min(m, n));
      TORCH_INTERNAL_ASSERT(singular_values.sizes().equals(s_shape));
      s_data = singular_values.data_ptr<value_t>();
      s_working_ptr = s_data;
      s_stride = singular_values.size(-1);
    }
    return *this;
  }
  self_type& set_iwork() {
    // handle `iwork` workspace array (relevant only for `?gelsd`)
    if (LapackLstsqDriverType::Gelsd == driver_type) {
      iwork = at::empty({std::max<int>(1, iwork_opt)}, at::kInt);
      iwork_ptr = iwork.data_ptr<int>();
    }
    return *this;
  }
  self_type& set_infos(Tensor& infos) {
    infos_data = infos.data_ptr<int>();
    infos_working_ptr = infos_data;
    return *this;
  }

  self_type& call_driver() {
    driver(trans, m, n, nrhs,
      a_working_ptr, lda,
      b_working_ptr, ldb,
      work_ptr, lwork,
      infos_working_ptr,
      jpvt_ptr,
      rcond,
      &rank_opt,
      rwork_ptr,
      s_working_ptr,
      iwork_ptr);
    // we want the output `rank` Tensor to be of type int64_t,
    // however LAPACK accepts int. That is why we use an integer
    // variable that then gets promoted and written into `rank`.
    // We use this approach over a tensor cast for better performance.
    if (rank_working_ptr) {
      *rank_working_ptr = static_cast<int64_t>(rank_opt);
    }
    return *this;
  }

  self_type& next() {
    // advance to the next problem in a batch.
    // Should only be used if a.shape[:-2] == b.shape[:-2]
    a_working_ptr += a_stride;
    b_working_ptr += b_stride;
    rank_working_ptr = rank_working_ptr ? rank_working_ptr + 1 : nullptr;
    s_working_ptr = s_working_ptr ? s_working_ptr + s_stride : nullptr;
    return *this;
  }

  self_type& next(scalar_t* a_working_ptr, scalar_t* b_working_ptr,
    int64_t a_linear_batch_idx) {
    // advance to the next problem in a batch.
    // Designed to be used with the `batch_iterator_with_broadcasting` method.
    this->a_working_ptr = a_working_ptr;
    this->b_working_ptr = b_working_ptr;
    rank_working_ptr = rank_working_ptr ? &rank_data[a_linear_batch_idx] : nullptr;
    s_working_ptr = s_working_ptr ? &s_data[a_linear_batch_idx * s_stride] : nullptr;
    infos_working_ptr = &infos_data[a_linear_batch_idx];
    return *this;
  }
};

// we use `enum class LapackLstsqDriverType` as keys in an unordered_map.
// Clang5 and Gcc5 do not support std::hash for enum classes, hence
// we provide our own hash function.
struct LapackLstsqDriverTypeHash {
  std::size_t operator()(const LapackLstsqDriverType& driver_type) const {
    return static_cast<std::size_t>(driver_type);
  }
};
#endif

Tensor& _lstsq_helper_cpu(
    Tensor& b, Tensor& rank, Tensor& singular_values, Tensor& infos, const Tensor& a, double cond, std::string driver_name) {
#ifndef USE_LAPACK
  TORCH_CHECK(false, "torch.linalg.lstsq: LAPACK library not found in compilation");
#else

  static auto driver_string_to_type = std::unordered_map<std::string, LapackLstsqDriverType>({
    {"gels", LapackLstsqDriverType::Gels},
    {"gelsy", LapackLstsqDriverType::Gelsy},
    {"gelsd", LapackLstsqDriverType::Gelsd},
    {"gelss", LapackLstsqDriverType::Gelss}
  });
  auto driver_type = driver_string_to_type[driver_name];

  AT_DISPATCH_FLOATING_AND_COMPLEX_TYPES(a.scalar_type(), "torch.linalg.lstsq_cpu", [&] {
    using value_t = typename c10::scalar_value_type<scalar_t>::type;

    auto driver = lapackLstsq<LapackLstsqDriverType::Gelsd, scalar_t, value_t>;
    static auto driver_type_to_func
      = std::unordered_map<LapackLstsqDriverType, decltype(driver), LapackLstsqDriverTypeHash>({
      {LapackLstsqDriverType::Gels, lapackLstsq<LapackLstsqDriverType::Gels, scalar_t, value_t>},
      {LapackLstsqDriverType::Gelsy, lapackLstsq<LapackLstsqDriverType::Gelsy, scalar_t, value_t>},
      {LapackLstsqDriverType::Gelsd, lapackLstsq<LapackLstsqDriverType::Gelsd, scalar_t, value_t>},
      {LapackLstsqDriverType::Gelss, lapackLstsq<LapackLstsqDriverType::Gelss, scalar_t, value_t>}
    });
    driver = driver_type_to_func[driver_type];

    auto m = a.size(-2);
    auto n = a.size(-1);
    auto nrhs = b.size(-1);
    auto driver_helper = LapackLstsqHelper<scalar_t, value_t, decltype(driver)>(driver_type, driver)
      .set_trans('N')
      .set_m(m)
      .set_n(n)
      .set_nrhs(nrhs)
      .set_a(a)
      .set_lda(std::max<int64_t>(1, m))
      .set_b(b)
      .set_ldb(std::max<int64_t>(1, std::max(m, n)))
      .set_jpvt()
      .set_rcond(cond)
      .set_rank(rank)
      .set_s(singular_values)
      .set_infos(infos)
      .call_driver() // initial call to deduce optimal sizes for workspace arrays
      .set_work()
      .set_rwork()
      .set_iwork();

    // If batch dims for `a` and `b` are equivalent, i.e.
    // a.shape[:-2] == b.shape[:-2], the call to `batch_iterator_with_broadcasting`
    // is equivalent to:
    // for (int64_t i = 0; i < batchCount(a); ++i) {
    //   driver_helper.call_driver().next();
    //   if (driver_helper.info) {
    //     break;
    //   }
    // }
    // which does correspond to a batch-wise iteration for methods that do not
    // broadcast with size expansion over batch dimensions.
    batch_iterator_with_broadcasting<scalar_t>(a, b,
      [&](scalar_t* a_working_ptr, scalar_t* b_working_ptr,
        int64_t a_linear_batch_idx) {
        driver_helper.next(a_working_ptr, b_working_ptr, a_linear_batch_idx)
          .call_driver();
      }
    );
  });
  return b;
#endif
}

/*
  Solves a least squares problem. That is minimizing the squared Frobenius norm of |B - A X|.

  Input args:
  * 'input' - Tensor containing batches of m-by-n matrix A.
  * 'other' - Tensor containing batches of max(m, n)-by-nrhs matrix B.
  * 'cond' - relative tolerance for determining rank of A.
  * 'driver' - the name of the LAPACK driver that is used to compute the solution.
  Output args (modified in-place):
  * 'solution' - Tensor to store the solution matrix X.
  * 'residuals' - Tensor to store values of the residual sum of squares for each column of the solution.
  * 'rank' - Tensor to store the rank of A.
  * 'singular_values' - Tensor to store the singular values of A.
  * 'infos' - Tensor to store error codes of linear algebra math library.

  For further details, please see the LAPACK documentation for GELS/GELSY/GELSS/GELSD routines.
*/
static void linalg_lstsq_out_info(
    Tensor& solution,
    Tensor& residuals,
    Tensor& rank,
    Tensor& singular_values,
    Tensor& infos,
    const Tensor& input,
    const Tensor& other,
    double rcond,
    std::string& driver) {
  // These internal asserts make explicit the assumptions in the implementation
  // Error check with the actual error messages are done on the higher level of
  // the hierarchy of calls
  TORCH_INTERNAL_ASSERT(input.dim() >= 2);
  TORCH_INTERNAL_ASSERT(other.dim() >= 1);

  auto dim_diff = input.dim() - other.dim();
  TORCH_INTERNAL_ASSERT(0 <= dim_diff && dim_diff <= 1);

  TORCH_INTERNAL_ASSERT(input.scalar_type() == other.scalar_type());
  TORCH_INTERNAL_ASSERT(input.device() == other.device());

  TORCH_INTERNAL_ASSERT(solution.scalar_type() == input.scalar_type());
  TORCH_INTERNAL_ASSERT(solution.device() == input.device());

  TORCH_INTERNAL_ASSERT(residuals.device() == input.device());

  TORCH_INTERNAL_ASSERT(rank.scalar_type() == at::kLong);
  TORCH_INTERNAL_ASSERT(rank.device() == input.device());

  auto real_dtype = toValueType(input.scalar_type());
  TORCH_INTERNAL_ASSERT(singular_values.scalar_type() == real_dtype);
  TORCH_INTERNAL_ASSERT(singular_values.device() == input.device());

  TORCH_INTERNAL_ASSERT(infos.scalar_type() == at::kInt);
  TORCH_INTERNAL_ASSERT(infos.device() == input.device());
  TORCH_INTERNAL_ASSERT(infos.numel() == std::max<int64_t>(1, batchCount(input)));
  TORCH_INTERNAL_ASSERT(infos.is_contiguous());

  bool vector_case = linalg_solve_is_vector_rhs(input, other);
  // we need to unsqueeze 'other' because 2-dimensional tensors are expected in the implementation
  Tensor other_2d = vector_case ? other.unsqueeze(-1) : other;

  TORCH_INTERNAL_ASSERT(input.size(-2) == other_2d.size(-2));

  std::vector<int64_t> expected_solution_shape = broadcast_batch_size(input, other_2d, input.dim() - 2);
  // the actual shape of the solution returned is (*, n,) or (*, n, nrhs)
  // but LAPACK requires extra dimensions to store raw residuals
  // so the expected shape is (*, max(m, n),) or (*, max(m, n), nrhs)
  auto m = input.size(-2);
  auto n = input.size(-1);
  auto nrhs = other.size(-1);
  expected_solution_shape.push_back(std::max(m, n));
  if (!vector_case) {
    expected_solution_shape.push_back(nrhs);
  }

  // if 'solution' has no elements we can modify it
  if (solution.numel() == 0) {
    if (vector_case) {
      solution.resize_(expected_solution_shape, MemoryFormat::Contiguous);
    } else {
      auto shape_transposed = expected_solution_shape;
      std::swap(shape_transposed.end()[-1], shape_transposed.end()[-2]);
      solution.resize_(shape_transposed, MemoryFormat::Contiguous);
      solution.transpose_(-2, -1);
    }
  }

  // if 'solution' is non-empty it must have the expected shape
  TORCH_INTERNAL_ASSERT(solution.sizes().equals(expected_solution_shape));

  // 'solution' must be in batched column major order (Fortran contiguous) for 2D inputs
  // or C contiguous for 1D input
  if (vector_case) {
    TORCH_INTERNAL_ASSERT(solution.is_contiguous());
  } else {
    TORCH_INTERNAL_ASSERT(solution.transpose(-2, -1).is_contiguous());
  }

  // for 1-dimensional 'other', we need to unsqueeze the 'solution' before passing to "apply_solve"
  if (vector_case) {
    solution = solution.unsqueeze_(-1);
  }

  // _linalg_lstsq_helper_ performs calculations in-place and 'solution' must be a copy of other_2d
  solution.narrow(-2, 0, other_2d.size(-2)).copy_(other_2d);

  // if 'rank' is empty we might resize it
  auto input_batch_shape = IntArrayRef(input.sizes().cbegin(), input.sizes().cend() - 2);
  if (rank.numel() == 0 && driver != "gels") { // gels driver doesn't set 'rank'
    rank.resize_(input_batch_shape, MemoryFormat::Contiguous);
  }

  // if 'rank' is non-empty it must have the expected shape and be contiguous
  if (driver != "gels") {
    TORCH_INTERNAL_ASSERT(rank.sizes().equals(input_batch_shape));
    TORCH_INTERNAL_ASSERT(rank.is_contiguous());
  }

  // if 'singular_values' is empty we might resize it
  auto singular_values_shape = input_batch_shape.vec();
  singular_values_shape.push_back(std::min(m, n));
  if (singular_values.numel() == 0 && (driver == "gelsd" || driver == "gelss")) {
    singular_values.resize_(singular_values_shape, MemoryFormat::Contiguous);
  }

  // if 'singular_values' is non-empty it must have the expected shape and be contiguous
  if (driver == "gelsd" || driver == "gelss") {
    TORCH_INTERNAL_ASSERT(singular_values.sizes().equals(singular_values_shape));
    TORCH_INTERNAL_ASSERT(singular_values.is_contiguous());
  }

  // 'input' is modified in-place so we need a column-major copy
  auto input_working_copy = copyBatchedColumnMajor(input);

  // now the actual call that computes the result in-place (apply_lstsq)
  at::_lstsq_helper_(solution, rank, singular_values, infos, input_working_copy, rcond, driver);

  if (m > n && driver != "gelsy") {
    // LAPACK stores residuals data for postprocessing in rows n:(m-n)
    auto raw_residuals = solution.narrow(/*dim=*/-2, /*start=*/n, /*length*/m - n);
    if (raw_residuals.is_complex()) {
      raw_residuals.mul_(raw_residuals.conj());
      raw_residuals = at::real(raw_residuals);
    } else {
      raw_residuals.pow_(2);
    }
    at::sum_out(residuals, raw_residuals, /*dim=*/-2, /*keepdim=*/false, /*dtype*/real_dtype);
  }
  solution = solution.narrow(/*dim=*/-2, /*start=*/0, /*length*/n);
  if (m == 0) {
    solution.zero_();
  }

  // for 1-dimensional 'other', we need to squeeze the solution after "apply_lstsq"
  if (vector_case) {
    solution = solution.squeeze_(-1);
  }
}

static std::string get_default_lstsq_driver(c10::optional<std::string> driver, const Tensor& input) {
  // if `driver` is empty, we set driver_str to "gels" if working with CUDA tensors,
  // otherwise to "gelsy" driver.
  std::string driver_str;
  // check whether the user provided name is a valid driver name
  if (driver.has_value()) {
    driver_str = driver.value();
    // convert `driver_str` to lower case inplace.
    std::transform(driver_str.begin(), driver_str.end(), driver_str.begin(),
      [](unsigned char c) { return std::tolower(c); });
    static std::unordered_set<std::string> allowed_drivers = {
      "gels", "gelsy", "gelsd", "gelss"
    };
    if (input.device() == at::kCPU) {
      TORCH_CHECK(
        allowed_drivers.find(driver_str) != allowed_drivers.end(),
        "torch.linalg.lstsq: parameter `driver` should be one of "
        "(gels, gelsy, gelsd, gelss)"
      );
    } else { // else if (input.is_cuda())
      TORCH_CHECK(
        driver_str == "gels",
        "torch.linalg.lstsq: `driver` other than `gels` is not supported on CUDA"
      );
    }
  } else {
    // if driver name is not provided, set to default 'gelsy' if on CPU,
    // or to `gels` if on CUDA.
    driver_str = input.is_cuda() ? "gels" : "gelsy";
  }
  return driver_str;
}

std::tuple<Tensor&, Tensor&, Tensor&, Tensor&> linalg_lstsq_out(
    const Tensor& input,
    const Tensor& other,
    c10::optional<double> rcond,
    c10::optional<std::string> driver,
    Tensor& solution,
    Tensor& residuals,
    Tensor& rank,
    Tensor& singular_values) {
  TORCH_CHECK(input.dim() >= 2, "torch.linalg.lstsq: input must have at least 2 dimensions.");
  TORCH_CHECK(other.dim() >= 1, "torch.linalg.lstsq: other must have at least 1 dimension.");
  TORCH_CHECK(
      input.scalar_type() == other.scalar_type(),
      "torch.linalg.lstsq: Expected input and other to have the same dtype, but got input's dtype ",
      input.scalar_type(),
      " and other's dtype ",
      other.scalar_type());

  auto dim_diff = input.dim() - other.dim();
  TORCH_CHECK(
      0 <= dim_diff && dim_diff <= 1,
      "torch.linalg.lstsq: input.dim() must be greater or equal to other.dim() and (input.dim() - other.dim()) <= 1");
  Tensor other_2d = dim_diff ? other.unsqueeze(-1) : other;
  TORCH_CHECK(
      input.size(-2) == other_2d.size(-2),
      dim_diff ? "torch.linalg.lstsq: input.size(-2) should match other.size(-1)"
               : "torch.linalg.lstsq: input.size(-2) should match other.size(-2)");

  checkSameDevice("torch.linalg.lstsq", other, input, "other");
  checkSameDevice("torch.linalg.lstsq", solution, input, "solution");
  checkSameDevice("torch.linalg.lstsq", residuals, input, "residuals");
  checkSameDevice("torch.linalg.lstsq", rank, input, "rank");
  checkSameDevice("torch.linalg.lstsq", singular_values, input, "singular_values");

  // 'solution' is expected to have same dtype as input
  checkLinalgCompatibleDtype("torch.linalg.lstsq", solution, input, "solution");

  // 'residuals' is expected to have real float dtype
  ScalarType real_dtype = c10::toValueType(input.scalar_type());
  checkLinalgCompatibleDtype("torch.linalg.lstsq", residuals.scalar_type(), real_dtype, "solution");

  // 'rank' is expected to have integer dtype
  // actual LAPACK calls use int32_t type for rank, but we promote it to int64_t
  // to be consistent with torch.linalg.matrix_rank output dtype
  ScalarType rank_expected_type = ScalarType::Long;
  checkLinalgCompatibleDtype("torch.linalg.lstsq", rank.scalar_type(), rank_expected_type, "rank");

  // 'singular_values' is expected to have real float dtype
  checkLinalgCompatibleDtype("torch.linalg.lstsq", singular_values.scalar_type(), real_dtype, "singular_values");

  std::string driver_name = get_default_lstsq_driver(driver, input);

  // set default rcond value
  // TODO: Change this to match non-legacy NumPy behaviour
  double rcond_value = rcond.has_value() && (rcond.value() > 0)
    ? rcond.value()
    : _get_epsilon(c10::toValueType(input.scalar_type()));

  auto infos = at::zeros({std::max<int64_t>(1, batchCount(input))}, input.options().dtype(kInt));

  // now check whether the provided output tensors can be used directly

  // Two types of 'other' tensors are supported:
  // - 1-dimensional (1D) tensor or batch of 1D tensors (vector case)
  // - 2-dimensional (2D) tensor or batch of 2D tensors (matrix case)
  // original torch.lstsq supported only the matrix case, while NumPy works for both cases
  // for the batched input we need to be able to distinguish them
  // auto expected_batched_rhs_shape = IntArrayRef(input.sizes().data(), input.dim() - 1); // input.shape[:-1]
  // bool vector_case = other.dim() == 1 || (input.dim() - 1 == other.dim() && other.sizes().equals(expected_batched_rhs_shape));
  bool vector_case = linalg_solve_is_vector_rhs(input, other);

  // provided output tensor can be used directly if:
  // 1. the shape matches the expected shape
  // 2. the dtype matches the expected dtype
  // 3. the tensor is contiguous

  // Checks for the 'solution' tensor
  std::vector<int64_t> expected_solution_shape = broadcast_batch_size(input, other_2d, input.dim() - 2);
  // the actual shape of the shape of the solution returned in (*, n,) or (*, n, nrhs)
  // but LAPACK requires extra dimensions so the expected shape is (*, max(m, n),) or (*, max(m, n), nrhs)
  expected_solution_shape.push_back(std::max(input.size(-1), input.size(-2)));
  if (!vector_case && other.dim() > 2) {
    expected_solution_shape.push_back(other.size(-1));
  }

  bool solution_equal_expected_shape = solution.sizes().equals(expected_solution_shape);
  bool solution_input_same_type = (solution.scalar_type() == input.scalar_type());

  bool is_solution_batched_column_major = false;
  if (vector_case) {
    is_solution_batched_column_major = solution.is_contiguous();
  } else if (!vector_case && solution.dim() >= 2) {
    is_solution_batched_column_major = solution.transpose(-2, -1).is_contiguous();
  }

<<<<<<< HEAD
  // 'residuals' is not checked here because at::sum_out(residuals, ...) does that

  auto input_batch_shape = IntArrayRef(input.sizes().cbegin(), input.sizes().cend() - 2);

  // Checks for the 'rank' tensor
  // rank is a scalar value for each matrix in the batch so
  // rank's expected shape is equal to input.shape[0:input.ndim-2]
  bool rank_equal_expected_shape = true;
  bool rank_equal_expected_type = true;
  bool rank_is_contiguous = true;
  if (driver_name != "gels") { // gels driver doesn't set 'rank'
    rank_equal_expected_shape = rank.sizes().equals(input_batch_shape);
    rank_equal_expected_type = (rank.scalar_type() == at::kLong);
    rank_is_contiguous = rank.is_contiguous();
=======
  // LAPACK/MAGMA requries inputs to be in the column-major-order.
  auto self_working_copy = copyBatchedColumnMajor(self);

  // Tensor b must be of size (..., max(m, n), nrhs)
  // and in the column-major order.
  // We allow the batch dims of `self` to broadcast over the batch
  // dims of `b` so that it is possible to solve multiple systems with
  // with the same lhs (encoded by `self`) / rhs (encoded by `b`).
  // `b_working_copy` is modified in-place and the combination of
  // batch broadcasting plus LAPACK/MAGMA requirements impose the following
  // restrictions on sizes/strides of `b`:
  // 1. b.size = (broadcasted_batch_size(self, b), max(m, n), nrhs).
  // 2. b.stride should correspond to an almost contiguous Tensor in the column-major-order,
  //   i.e. b.stride = b.transpose(-2, -1).contiguous().transpose(-2, -1).strides()
  auto m = self.size(-2);
  auto n = self.size(-1);
  auto b_working_copy = copyBatchedColumnMajor(b_2d,
    /*nrows=*/std::max(m, n),
    /*desired_batch_sizes=*/broadcast_batch_size(self, b_2d, self.dim() - 2));

  double rcond = cond.has_value() && (cond.value() > 0)
    ? cond.value()
    : _get_epsilon(c10::toValueType(self.scalar_type()));

  auto batch_shape = IntArrayRef(self.sizes().cbegin(), self.sizes().cend() - 2);
  Tensor rank = at::empty({0}, self.options().dtype(at::kLong));
  if (driver_opt.value() != "gels") {
    rank.resize_(batch_shape, MemoryFormat::Contiguous);
  }

  auto singular_values_shape = batch_shape.vec();
  singular_values_shape.push_back(std::min(m, n));
  auto real_dtype = c10::toValueType(self.scalar_type());
  Tensor singular_values = at::empty({0}, self.options().dtype(real_dtype));
  if (driver_opt.value() == "gelsd" || driver_opt.value() == "gelss") {
    singular_values.resize_(singular_values_shape, MemoryFormat::Contiguous);
  }

  Tensor infos = at::zeros({std::max<int64_t>(1, batchCount(self))}, self.options().dtype(kInt).device(kCPU));

  Tensor x, residuals;

  // path if neither `self` nor `b` is empty
  if (self.numel() && b.numel()) {
    x = at::_lstsq_helper_(b_working_copy, rank, singular_values, infos, self_working_copy, rcond, driver_opt.value());
    if (m > n && driver_opt.value() != "gelsy") {
      residuals = x.narrow(-2, n, std::max(m, n) - n).abs().pow_(2).sum(-2);
    }
    x = x.narrow(-2, 0, n);
>>>>>>> ad823888
  }

  // Checks for the 'singular_values' tensor
  // singular values are computed only with "gelsd" and "gelss" drivers currently
  bool singular_values_equal_expected_shape = true;
  bool singular_values_equal_expected_type = true;
  bool singular_values_is_contiguous = true;
  if (driver_name == "gelsd" || driver_name == "gelss") {
    auto singular_values_shape = input_batch_shape.vec();
    singular_values_shape.push_back(std::min(input.size(-1), input.size(-2)));
    singular_values_equal_expected_shape = singular_values.sizes().equals(singular_values_shape);
    singular_values_equal_expected_type = (singular_values.scalar_type() == real_dtype);
    singular_values_is_contiguous = singular_values.is_contiguous();
  }

<<<<<<< HEAD
  // if solution is not empty and not in batched column major format
  bool copy_needed = (solution.numel() != 0 && !is_solution_batched_column_major);
  copy_needed |= !solution_input_same_type;  // or solution does not have the same dtype as input
  copy_needed |= (solution.numel() != 0 && !solution_equal_expected_shape); // or solution does not have the expected shape

  copy_needed |= !rank_equal_expected_type;
  copy_needed |= (rank.numel() != 0 && !rank_equal_expected_shape);
  copy_needed |= (rank.numel() != 0 && !rank_is_contiguous);

  copy_needed |= !singular_values_equal_expected_type;
  copy_needed |= (singular_values.numel() != 0 && !singular_values_equal_expected_shape);
  copy_needed |= (singular_values.numel() != 0 && !singular_values_is_contiguous);

  if (copy_needed) { // we have to allocate temporary tensors
    Tensor solution_tmp = at::empty({0}, input.options());
    Tensor residuals_tmp = at::empty({0}, input.options().dtype(real_dtype));
    Tensor rank_tmp = at::empty({0}, input.options().dtype(at::kLong));
    Tensor singular_values_tmp = at::empty({0}, input.options().dtype(real_dtype));

    linalg_lstsq_out_info(solution_tmp, residuals_tmp, rank_tmp, singular_values_tmp, infos, input, other, rcond_value, driver_name);

    at::native::resize_output(solution, solution_tmp.sizes());
    solution.copy_(solution_tmp);

    at::native::resize_output(residuals, residuals_tmp.sizes());
    residuals.copy_(residuals_tmp);

    at::native::resize_output(rank, rank_tmp.sizes());
    rank.copy_(rank_tmp);

    at::native::resize_output(singular_values, singular_values_tmp.sizes());
    singular_values.copy_(singular_values_tmp);
  } else {
    // else use the provided output storage directly
    linalg_lstsq_out_info(solution, residuals, rank, singular_values, infos, input, other, rcond_value, driver_name);
  }

  if (infos.numel() > 1) {
    batchCheckErrors(infos, "torch.linalg.lstsq");
  } else {
    singleCheckErrors(infos.item<int64_t>(), "torch.linalg.lstsq");
  }

  return std::tuple<Tensor&, Tensor&, Tensor&, Tensor&>(solution, residuals, rank, singular_values);
}

std::tuple<Tensor, Tensor, Tensor, Tensor> linalg_lstsq(
    const Tensor& input, const Tensor& other,
    c10::optional<double> rcond,
    c10::optional<std::string> driver) {
  Tensor solution = at::empty({0}, input.options());
  Tensor residuals = at::empty({0}, input.options().dtype(toValueType(input.scalar_type())));
  Tensor rank = at::empty({0}, input.options().dtype(at::kLong));
  Tensor singular_values = at::empty({0}, input.options().dtype(toValueType(input.scalar_type())));
  std::tie(solution, residuals, rank, singular_values) =
      at::linalg_lstsq_outf(input, other, rcond, driver, solution, residuals, rank, singular_values);
  return std::make_tuple(solution, residuals, rank, singular_values);
=======
  auto return_empty_if_undefined = [&self](Tensor& t,
      c10::optional<at::ScalarType> dtype = c10::nullopt,
      c10::optional<std::vector<int64_t>> shape = c10::nullopt) {
    if (t.defined()) {
      return t;
    }
    else {
      auto output_dtype = dtype.has_value() ? dtype.value() : self.scalar_type();
      if (shape.has_value()) {
        return at::empty(shape.value(), self.options().dtype(output_dtype));
      }
      else {
        return at::empty({0}, self.options().dtype(output_dtype));
      }
    }
  };

  // Some output stays undefined for some values of driver.
  // Instead of returning undefined tensors which get exposed as
  // Nones in the Python interface, we return empty tensors.
  // This way we follow the convention of output types in the
  // torch.linalg namespace.
  // NOTE: we run drivers only if both inputs are non-empty!
  // Hence the code below explicitly handles each and every output
  // if `self` is empty.

  // Numpy and Scipy always return ranks for empty matrices,
  // even for drivers which are not rank-revealing.
  if (self.numel()) {
    rank = return_empty_if_undefined(rank, at::kLong);
  }
  else {
    rank = at::zeros(batch_shape, self.options().dtype(at::kLong));
  }

  // undefined residuals could only be an empty Tensor of shape (0)
  residuals = return_empty_if_undefined(residuals);

  if (!self.numel()
    && (driver_opt.value() == "gelss" || driver_opt.value() == "gelsd")) {
    // when `self` is empty, return singular_values of shape
    // (*self.shape[:-2], 0) only if driver is in ('gelss', 'gelsd')
    auto singular_values_empty_shape = batch_shape.vec();
    singular_values_empty_shape.push_back(0);
    singular_values = return_empty_if_undefined(
      singular_values,
      at::toValueType(self.scalar_type()),
      singular_values_empty_shape);
  }
  else {
    // otherwise return an empty tensor of shape (0)
    singular_values = return_empty_if_undefined(
      singular_values,
      at::toValueType(self.scalar_type()));
  }

  if (self.dim() > 2) {
    batchCheckErrors(infos, "torch.linalg.lstsq");
  } else {
    singleCheckErrors(infos.item().toInt(), "torch.linalg.lstsq");
  }

  return std::make_tuple(x, residuals, rank, singular_values);
>>>>>>> ad823888
}

// ~~~~~~~~~~~~~~~~~~~~~~~~~~~~~~~~~ lu_solve ~~~~~~~~~~~~~~~~~~~~~~~~~~~~~~~~~~~~

template<typename scalar_t>
static void apply_lu_solve(Tensor& b, const Tensor& lu, const Tensor& pivots, std::vector<int64_t>& infos) {
#ifndef USE_LAPACK
  AT_ERROR("lu_solve: LAPACK library not found in compilation");
#else
  auto b_data = b.data_ptr<scalar_t>();
  auto lu_data = lu.data_ptr<scalar_t>();
  auto pivots_data = pivots.data_ptr<int>();
  auto b_stride = matrixStride(b);
  auto lu_stride = matrixStride(lu);
  auto pivots_stride = pivots.size(-1);
  auto batch_size = batchCount(b);

  auto n = lu.size(-2);
  auto nrhs = b.size(-1);

  int info;
  for (const auto i : c10::irange(batch_size)) {
    scalar_t* b_working_ptr = &b_data[i * b_stride];
    scalar_t* lu_working_ptr = &lu_data[i * lu_stride];
    int* pivots_working_ptr = &pivots_data[i * pivots_stride];
    lapackLuSolve<scalar_t>('N', n, nrhs, lu_working_ptr, n, pivots_working_ptr,
                            b_working_ptr, n, &info);
    infos[i] = info;
    if (info != 0) {
      return;
    }
  }
#endif
}

Tensor _lu_solve_helper_cpu(const Tensor& self, const Tensor& LU_data, const Tensor& LU_pivots) {
  auto self_working_copy = cloneBatchedColumnMajor(self);
  auto LU_data_working_copy = cloneBatchedColumnMajor(LU_data);
  auto LU_pivots_working_copy = LU_pivots.is_contiguous() ? LU_pivots : LU_pivots.contiguous();
  std::vector<int64_t> infos(batchCount(self), 0);

  if (self.numel() == 0 || LU_data.numel() == 0) {
    return at::zeros_like(self, LEGACY_CONTIGUOUS_MEMORY_FORMAT);
  }
  AT_DISPATCH_FLOATING_AND_COMPLEX_TYPES(self.scalar_type(), "lu_solve_cpu", [&]{
    apply_lu_solve<scalar_t>(self_working_copy, LU_data_working_copy, LU_pivots_working_copy, infos);
  });
  if (self.dim() > 2) {
    batchCheckErrors(infos, "lu_solve_cpu");
  } else {
    singleCheckErrors(infos[0], "lu_solve_cpu");
  }
  return self_working_copy;
}

// Supports arbitrary batch dimensions for self and LU_data (implicitly LU_pivots also)
Tensor lu_solve(const Tensor& self, const Tensor& LU_data, const Tensor& LU_pivots) {
  TORCH_CHECK(self.dim() >= 2,
              "b should have at least 2 dimensions, but has ", self.dim(), " dimensions instead");
  TORCH_CHECK(LU_data.dim() >= 2,
              "LU_data should have at least 2 dimensions, but has ", LU_data.dim(), " dimensions instead");
  TORCH_CHECK(LU_pivots.size(-1) == LU_data.size(-1),
              "Number of pivots per batch should be same as the dimension of the matrix");
  TORCH_CHECK(LU_pivots.dtype() == at::kInt,
              "LU_pivots should be a Tensor of scalar type Int");
  TORCH_CHECK(LU_pivots.device() == LU_data.device(),
              "Expected LU_pivots and LU_data to be on the same device, "
              "but found LU_pivots on ", LU_pivots.device(), " and LU_data on ",
              LU_data.device(), " instead");

  // We check whether the batch dimensions of LU_pivots match the batch dimensions of LU_data
  // e.g.: LU_pivots.sizes() = 4 x 3 x 2, LU_data.sizes() = 4 x 3 x 2 x 2 is a pair of correct inputs
  // e.g.: LU_pivots.sizes() = 4 x 3 x 2, LU_data.sizes() = 12 x 2 x 2 is a pair of incorrect inputs
  IntArrayRef pivots_sizes(LU_pivots.sizes().data(), LU_pivots.dim() - 1);
  IntArrayRef lu_sizes(LU_data.sizes().data(), LU_data.dim() - 2);
  TORCH_CHECK(pivots_sizes == lu_sizes,
              "batch dimensions of LU_pivots doesn't match batch dimensions of LU_data");

  Tensor self_broadcasted, LU_data_broadcasted;
  std::tie(self_broadcasted, LU_data_broadcasted) = _linalg_broadcast_batch_dims(self, LU_data, "lu_solve");

  // Now, we need to broadcast pivots too for the batch dimensions to match
  IntArrayRef new_pivots_sizes(LU_data_broadcasted.sizes().data(), LU_data_broadcasted.dim() - 1);
  Tensor LU_pivots_broadcasted = LU_pivots.expand(new_pivots_sizes);
  return at::_lu_solve_helper(self_broadcasted, LU_data_broadcasted, LU_pivots_broadcasted);
}

Tensor& lu_solve_out(const Tensor& self, const Tensor& LU_data, const Tensor& LU_pivots, Tensor& result) {
  checkSameDevice("lu_solve", result, self);
  checkLinalgCompatibleDtype("lu_solve", result, self);
  Tensor result_tmp = at::lu_solve(self, LU_data, LU_pivots);
  at::native::resize_output(result, result_tmp.sizes());
  result.copy_(result_tmp);
  return result;
}

}}  // namespace at::native<|MERGE_RESOLUTION|>--- conflicted
+++ resolved
@@ -3287,7 +3287,6 @@
     is_solution_batched_column_major = solution.transpose(-2, -1).is_contiguous();
   }
 
-<<<<<<< HEAD
   // 'residuals' is not checked here because at::sum_out(residuals, ...) does that
 
   auto input_batch_shape = IntArrayRef(input.sizes().cbegin(), input.sizes().cend() - 2);
@@ -3302,57 +3301,6 @@
     rank_equal_expected_shape = rank.sizes().equals(input_batch_shape);
     rank_equal_expected_type = (rank.scalar_type() == at::kLong);
     rank_is_contiguous = rank.is_contiguous();
-=======
-  // LAPACK/MAGMA requries inputs to be in the column-major-order.
-  auto self_working_copy = copyBatchedColumnMajor(self);
-
-  // Tensor b must be of size (..., max(m, n), nrhs)
-  // and in the column-major order.
-  // We allow the batch dims of `self` to broadcast over the batch
-  // dims of `b` so that it is possible to solve multiple systems with
-  // with the same lhs (encoded by `self`) / rhs (encoded by `b`).
-  // `b_working_copy` is modified in-place and the combination of
-  // batch broadcasting plus LAPACK/MAGMA requirements impose the following
-  // restrictions on sizes/strides of `b`:
-  // 1. b.size = (broadcasted_batch_size(self, b), max(m, n), nrhs).
-  // 2. b.stride should correspond to an almost contiguous Tensor in the column-major-order,
-  //   i.e. b.stride = b.transpose(-2, -1).contiguous().transpose(-2, -1).strides()
-  auto m = self.size(-2);
-  auto n = self.size(-1);
-  auto b_working_copy = copyBatchedColumnMajor(b_2d,
-    /*nrows=*/std::max(m, n),
-    /*desired_batch_sizes=*/broadcast_batch_size(self, b_2d, self.dim() - 2));
-
-  double rcond = cond.has_value() && (cond.value() > 0)
-    ? cond.value()
-    : _get_epsilon(c10::toValueType(self.scalar_type()));
-
-  auto batch_shape = IntArrayRef(self.sizes().cbegin(), self.sizes().cend() - 2);
-  Tensor rank = at::empty({0}, self.options().dtype(at::kLong));
-  if (driver_opt.value() != "gels") {
-    rank.resize_(batch_shape, MemoryFormat::Contiguous);
-  }
-
-  auto singular_values_shape = batch_shape.vec();
-  singular_values_shape.push_back(std::min(m, n));
-  auto real_dtype = c10::toValueType(self.scalar_type());
-  Tensor singular_values = at::empty({0}, self.options().dtype(real_dtype));
-  if (driver_opt.value() == "gelsd" || driver_opt.value() == "gelss") {
-    singular_values.resize_(singular_values_shape, MemoryFormat::Contiguous);
-  }
-
-  Tensor infos = at::zeros({std::max<int64_t>(1, batchCount(self))}, self.options().dtype(kInt).device(kCPU));
-
-  Tensor x, residuals;
-
-  // path if neither `self` nor `b` is empty
-  if (self.numel() && b.numel()) {
-    x = at::_lstsq_helper_(b_working_copy, rank, singular_values, infos, self_working_copy, rcond, driver_opt.value());
-    if (m > n && driver_opt.value() != "gelsy") {
-      residuals = x.narrow(-2, n, std::max(m, n) - n).abs().pow_(2).sum(-2);
-    }
-    x = x.narrow(-2, 0, n);
->>>>>>> ad823888
   }
 
   // Checks for the 'singular_values' tensor
@@ -3368,7 +3316,6 @@
     singular_values_is_contiguous = singular_values.is_contiguous();
   }
 
-<<<<<<< HEAD
   // if solution is not empty and not in batched column major format
   bool copy_needed = (solution.numel() != 0 && !is_solution_batched_column_major);
   copy_needed |= !solution_input_same_type;  // or solution does not have the same dtype as input
@@ -3426,71 +3373,6 @@
   std::tie(solution, residuals, rank, singular_values) =
       at::linalg_lstsq_outf(input, other, rcond, driver, solution, residuals, rank, singular_values);
   return std::make_tuple(solution, residuals, rank, singular_values);
-=======
-  auto return_empty_if_undefined = [&self](Tensor& t,
-      c10::optional<at::ScalarType> dtype = c10::nullopt,
-      c10::optional<std::vector<int64_t>> shape = c10::nullopt) {
-    if (t.defined()) {
-      return t;
-    }
-    else {
-      auto output_dtype = dtype.has_value() ? dtype.value() : self.scalar_type();
-      if (shape.has_value()) {
-        return at::empty(shape.value(), self.options().dtype(output_dtype));
-      }
-      else {
-        return at::empty({0}, self.options().dtype(output_dtype));
-      }
-    }
-  };
-
-  // Some output stays undefined for some values of driver.
-  // Instead of returning undefined tensors which get exposed as
-  // Nones in the Python interface, we return empty tensors.
-  // This way we follow the convention of output types in the
-  // torch.linalg namespace.
-  // NOTE: we run drivers only if both inputs are non-empty!
-  // Hence the code below explicitly handles each and every output
-  // if `self` is empty.
-
-  // Numpy and Scipy always return ranks for empty matrices,
-  // even for drivers which are not rank-revealing.
-  if (self.numel()) {
-    rank = return_empty_if_undefined(rank, at::kLong);
-  }
-  else {
-    rank = at::zeros(batch_shape, self.options().dtype(at::kLong));
-  }
-
-  // undefined residuals could only be an empty Tensor of shape (0)
-  residuals = return_empty_if_undefined(residuals);
-
-  if (!self.numel()
-    && (driver_opt.value() == "gelss" || driver_opt.value() == "gelsd")) {
-    // when `self` is empty, return singular_values of shape
-    // (*self.shape[:-2], 0) only if driver is in ('gelss', 'gelsd')
-    auto singular_values_empty_shape = batch_shape.vec();
-    singular_values_empty_shape.push_back(0);
-    singular_values = return_empty_if_undefined(
-      singular_values,
-      at::toValueType(self.scalar_type()),
-      singular_values_empty_shape);
-  }
-  else {
-    // otherwise return an empty tensor of shape (0)
-    singular_values = return_empty_if_undefined(
-      singular_values,
-      at::toValueType(self.scalar_type()));
-  }
-
-  if (self.dim() > 2) {
-    batchCheckErrors(infos, "torch.linalg.lstsq");
-  } else {
-    singleCheckErrors(infos.item().toInt(), "torch.linalg.lstsq");
-  }
-
-  return std::make_tuple(x, residuals, rank, singular_values);
->>>>>>> ad823888
 }
 
 // ~~~~~~~~~~~~~~~~~~~~~~~~~~~~~~~~~ lu_solve ~~~~~~~~~~~~~~~~~~~~~~~~~~~~~~~~~~~~
