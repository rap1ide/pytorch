--- conflicted
+++ resolved
@@ -701,7 +701,6 @@
         """
         return [torch.testing.assert_equal, torch.testing.assert_close]
 
-
     def make_inputs(self, actual: Any, expected: Any) -> List[Tuple[Any, Any]]:
         """Makes inputs for assert functions based on two examples.
 
@@ -945,70 +944,48 @@
                 fn()
 
     @onlyCPU
-<<<<<<< HEAD
-    def test_equal(self, device):
-        actual = torch.tensor(1, device=device)
-        expected = actual.clone()
-
-        for fn in self.assert_fns_with_inputs(actual, expected):
-            fn()
-
-    @onlyCPU
-    def test_assert_close_only_rtol(self, device):
-        actual = torch.empty((), device=device)
-        expected = actual.clone()
-
-        for inputs in self.make_inputs(actual, expected):
-            with self.assertRaises(UsageError):
-                torch.testing.assert_close(*inputs, rtol=0.0)
-
-    @onlyCPU
-    def test_assert_close_only_atol(self, device):
-        actual = torch.empty((), device=device)
-        expected = actual.clone()
-
-        for inputs in self.make_inputs(actual, expected):
-            with self.assertRaises(UsageError):
-                torch.testing.assert_close(*inputs, atol=0.0)
-
-    @onlyCPU
-    def test_assert_close_mismatching_values_rtol(self, device):
-        eps = 1e-3
-        actual = torch.tensor(1.0, device=device)
-        expected = torch.tensor(1.0 + eps, device=device)
-
-        for inputs in self.make_inputs(actual, expected):
+    def test_sequence_mismatching_len(self, device):
+        actual = (torch.empty((), device=device),)
+        expected = ()
+
+        for fn in self.get_assert_fns():
             with self.assertRaises(AssertionError):
-                torch.testing.assert_close(*inputs, rtol=eps / 2, atol=0.0)
-
-    @onlyCPU
-    def test_assert_close_matching_values_rtol(self, device):
-        eps = 1e-3
-        actual = torch.tensor(1.0, device=device)
-        expected = torch.tensor(1.0 + eps, device=device)
-
-        for inputs in self.make_inputs(actual, expected):
-            torch.testing.assert_close(*inputs, rtol=eps * 2, atol=0.0)
-
-    @onlyCPU
-    def test_assert_close_mismatching_values_atol(self, device):
-        eps = 1e-3
-        actual = torch.tensor(0.0, device=device)
-        expected = torch.tensor(eps, device=device)
-
-        for inputs in self.make_inputs(actual, expected):
+                fn(actual, expected)
+
+    @onlyCPU
+    def test_sequence_mismatching_values_msg(self, device):
+        t1 = torch.tensor(1, device=device)
+        t2 = torch.tensor(2, device=device)
+
+        actual = (t1, t1)
+        expected = (t1, t2)
+
+        for fn in self.get_assert_fns():
+            with self.assertRaisesRegex(AssertionError, r"index\s+1"):
+                fn(actual, expected)
+
+    @onlyCPU
+    def test_mapping_mismatching_keys(self, device):
+        actual = {"a": torch.empty((), device=device)}
+        expected = {}
+
+        for fn in self.get_assert_fns():
             with self.assertRaises(AssertionError):
-                torch.testing.assert_close(*inputs, rtol=0.0, atol=eps / 2)
-
-    @onlyCPU
-    def test_assert_close_matching_values_atol(self, device):
-        eps = 1e-3
-        actual = torch.tensor(0.0, device=device)
-        expected = torch.tensor(eps, device=device)
-
-        for inputs in self.make_inputs(actual, expected):
-            torch.testing.assert_close(*inputs, rtol=0.0, atol=eps * 2)
-=======
+                fn(actual, expected)
+
+    @onlyCPU
+    def test_mapping_mismatching_values_msg(self, device):
+        t1 = torch.tensor(1, device=device)
+        t2 = torch.tensor(2, device=device)
+
+        actual = {"a": t1, "b": t1}
+        expected = {"a": t1, "b": t2}
+
+        for fn in self.get_assert_fns():
+            with self.assertRaisesRegex(AssertionError, r"key\s+'b'"):
+                fn(actual, expected)
+
+    @onlyCPU
     def test_unknown_type(self, device):
         actual = torch.empty((), device=device)
         expected = {actual.clone()}
@@ -1016,58 +993,6 @@
         for fn in self.get_assert_fns():
             with self.assertRaisesRegexs(UsageError, str(type(actual)), str(type(expected))):
                 fn(actual, expected)
->>>>>>> d97c4672
-
-    @onlyCPU
-    def test_sequence_mismatching_len(self, device):
-        actual = (torch.empty((), device=device),)
-        expected = ()
-
-        for fn in self.get_assert_fns():
-            with self.assertRaises(AssertionError):
-                fn(actual, expected)
-
-    @onlyCPU
-    def test_sequence_mismatching_values_msg(self, device):
-        t1 = torch.tensor(1, device=device)
-        t2 = torch.tensor(2, device=device)
-
-        actual = (t1, t1)
-        expected = (t1, t2)
-
-        for fn in self.get_assert_fns():
-            with self.assertRaisesRegex(AssertionError, r"index\s+1"):
-                fn(actual, expected)
-
-    @onlyCPU
-    def test_mapping_mismatching_keys(self, device):
-        actual = {"a": torch.empty((), device=device)}
-        expected = {}
-
-        for fn in self.get_assert_fns():
-            with self.assertRaises(AssertionError):
-                fn(actual, expected)
-
-    @onlyCPU
-    def test_mapping_mismatching_values_msg(self, device):
-        t1 = torch.tensor(1, device=device)
-        t2 = torch.tensor(2, device=device)
-
-        actual = {"a": t1, "b": t1}
-        expected = {"a": t1, "b": t2}
-
-        for fn in self.get_assert_fns():
-            with self.assertRaisesRegex(AssertionError, r"key\s+'b'"):
-                fn(actual, expected)
-
-    @onlyCPU
-    def test_unknown_type(self, device):
-        a = torch.empty((), device=device)
-        b = {a.clone()}
-
-        for fn in self.get_assert_fns():
-            with self.assertRaisesRegexs(UsageError, str(type(a)), str(type(b))):
-                fn(a, b)
 
     @onlyCPU
     def test_scalars(self, device):
@@ -1075,16 +1000,16 @@
         array = np.array(number)
         tensor = torch.tensor(number, device=device)
 
-        for a, b in itertools.permutations((number, array, tensor), 2):
-            for fn in self.assert_fns_with_inputs(a, b):
+        for actual, expected in itertools.permutations((number, array, tensor), 2):
+            for fn in self.assert_fns_with_inputs(actual, expected):
                 fn()
 
     @onlyCPU
     def test_numpy(self, device):
-        a = torch.rand(2, 2, device=device)
-        b = a.clone().numpy()
-
-        for fn in self.assert_fns_with_inputs(a, b):
+        actual = torch.rand(2, 2, device=device)
+        expected = actual.clone().numpy()
+
+        for fn in self.assert_fns_with_inputs(actual, expected):
             fn()
 
 
