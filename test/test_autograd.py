--- conflicted
+++ resolved
@@ -3953,14 +3953,6 @@
         check(fast_mode=False)
 
     def test_gradcheck_sparse_input(self):
-<<<<<<< HEAD
-        def fn(sparse):
-            return torch.sparse.sum(sparse)
-
-        gradcheck(fn, torch.rand(10).to_sparse().requires_grad_(True), check_sparse_nnz=True)
-        with self.assertRaisesRegex(RuntimeError, 'gradcheck expects all tensor inputs are dense'):
-            gradcheck(fn, torch.rand(10).to_sparse().requires_grad_(True), check_sparse_nnz=False)
-=======
         def check(fast_mode):
             def fn(sparse):
                 return torch.sparse.sum(sparse)
@@ -3972,7 +3964,6 @@
                           check_batched_grad=False, fast_mode=fast_mode)
         check(fast_mode=True)
         check(fast_mode=False)
->>>>>>> 98933866
 
     def test_gradcheck_nondeterministic(self):
         class NonDetFunc(Function):
